--- conflicted
+++ resolved
@@ -4,21 +4,12 @@
 std::vector<GeoDiv> densified_geo_divs(std::vector<GeoDiv> gds)
 {
   std::cerr << "Densifying" << std::endl;
-<<<<<<< HEAD
   std::vector<GeoDiv> dens_gds;
   for (const auto &gd : gds) {
     GeoDiv dens_gd(gd.id());
     for (const auto &pwh : gd.polygons_with_holes()) {
       const Polygon outer = pwh.outer_boundary();
       Polygon dens_outer;
-=======
-  std::vector<GeoDiv> geodivs_dens;
-  for (GeoDiv gd : geodivs) {
-    GeoDiv gd_dens(gd.id());
-    for (const auto &pwh : gd.polygons_with_holes()) {
-      Polygon outer = pwh.outer_boundary();
-      Polygon outer_dens;
->>>>>>> 093dcf40
 
       // Iterate over each point in the outer boundary of the polygon
       for (size_t i = 0; i < outer.size(); ++i) {
@@ -41,31 +32,16 @@
         }
       }
       std::vector<Polygon> dens_holes;
+      
+      // TODO: WOULD THE LOOP OVER HOLES THAT WE USUALLY USE:
+      // for (auto h = pwh.holes_begin(); h != pwh.holes_end(); ++h) {
+      // BE MORE EFFICIENT BECAUSE NO COPIES OF THE HOLES ARE MADE?
       std::vector<Polygon> holes(pwh.holes_begin(), pwh.holes_end());
       for (Polygon hole : holes) {
         Polygon dens_hole;
 
-<<<<<<< HEAD
         // Iterate over each point in the hole
         for (size_t i = 0; i < hole.size(); ++i) {
-=======
-      // Check for duplicate points in the densified outer boundary
-      // std::vector<Point> temp_out;
-      // for (size_t i = 0; i < outer_dens.size(); ++i) {
-      //   temp_out.push_back(outer_dens[i]);
-      // }
-      // if (duplicates(temp_out)) {
-      //   std::cerr << "Duplicates found in outer boundary!" << std::endl;
-      // }
-
-      std::vector<Polygon> holes_v_dens;
-      std::vector<Polygon> holes_v(pwh.holes_begin(), pwh.holes_end());
-
-      // Iterate over each hole
-      for (const auto &hole : holes_v) {
-        Polygon hole_dens;
-        for (size_t j = 0; j < hole.size(); ++j) {
->>>>>>> 093dcf40
 
           // `c` and `d` are determined in the same way as `a` and `b` above
           Point c = hole[i];
@@ -77,16 +53,10 @@
         }
         dens_holes.push_back(dens_hole);
       }
-<<<<<<< HEAD
       Polygon_with_holes dens_pwh(dens_outer,
                                   dens_holes.begin(),
                                   dens_holes.end());
       dens_gd.push_back(dens_pwh);
-=======
-      Polygon_with_holes pwh_dens(outer_dens, holes_v_dens.begin(),
-                                    holes_v_dens.end());
-      gd_dens.push_back(pwh_dens);
->>>>>>> 093dcf40
     }
     dens_gds.push_back(dens_gd);
   }
