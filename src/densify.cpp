--- conflicted
+++ resolved
@@ -1,35 +1,9 @@
 #include "densify.h"
 #include "densification_points.h"
 
-<<<<<<< HEAD
-// TODO: This function may be more meaningfully included in
-// check_topology.cpp.
-bool duplicates(std::vector<Point> v) {
-  CGAL::set_pretty_mode(std::cerr);
-  for (size_t i = 0; i < v.size() - 1; ++i) {
-    if (points_almost_equal(v[i], v[i + 1])) {
-      std::cerr << "i = " << i << std::endl;
-      std::cerr << "Point: " << i << ", v[i]: " << v[i] << std::endl;
-      std::cerr << "Point: " << i + 1 << ", v[i + 1]: " << v[i + 1] << std::endl;
-      return true;
-    }
-  }
-  return false;
-}
-
-std::vector<GeoDiv> densified_geo_divs(std::vector<GeoDiv> geodivs,
+std::vector<GeoDiv> densified_geo_divs(std::vector<GeoDiv> gds,
                                        const unsigned int lx,
                                        const unsigned int ly)
-{
-  std::cerr << "Densifying" << std::endl;
-  std::vector<GeoDiv> geodivs_dens;
-  for (GeoDiv gd : geodivs) {
-    GeoDiv gd_dens(gd.id());
-    for (Polygon_with_holes pgnwh : gd.polygons_with_holes()) {
-      const Polygon outer = pgnwh.outer_boundary();
-      Polygon outer_dens;
-=======
-std::vector<GeoDiv> densified_geo_divs(std::vector<GeoDiv> gds)
 {
   std::cerr << "Densifying" << std::endl;
   std::vector<GeoDiv> dens_gds;
@@ -38,7 +12,6 @@
     for (const auto &pwh : gd.polygons_with_holes()) {
       const Polygon outer = pwh.outer_boundary();
       Polygon dens_outer;
->>>>>>> f998f43a
 
       // Iterate over each point in the outer boundary of the polygon
       for (size_t i = 0; i < outer.size(); ++i) {
@@ -50,14 +23,8 @@
         const Point a = outer[i];
         const Point b = (i == outer.size() - 1) ? outer[0] : outer[i + 1];
 
-<<<<<<< HEAD
-        // Densify the segment.
-        const std::vector<Point> outer_pts_dens =
-          densification_points(a, b, lx, ly);
-=======
         // Densify the segment
-        std::vector<Point> dens_outer_pts = densification_points(a, b);
->>>>>>> f998f43a
+        std::vector<Point> dens_outer_pts = densification_points(a, b, lx, ly);
 
         // Push all points. Omit the last point because it will be included
         // in the next iteration. Otherwise, we would have duplicated points
@@ -75,59 +42,23 @@
       for (Polygon hole : holes) {
         Polygon dens_hole;
 
-<<<<<<< HEAD
-      // Check for duplicate points in the densified outer boundary
-      // std::vector<Point> temp_out;
-      // for (size_t i = 0; i < outer_dens.size(); ++i) {
-      //   temp_out.push_back(outer_dens[i]);
-      // }
-      // if (duplicates(temp_out)) {
-      //   std::cerr << "Duplicates found in outer boundary!" << std::endl;
-      // }
-
-      std::vector<Polygon> holes_v_dens;
-      const std::vector<Polygon> holes_v(pgnwh.holes_begin(),
-                                         pgnwh.holes_end());
-
-      // Iterate over each hole
-      for (Polygon hole : holes_v) {
-        Polygon hole_dens;
-        for (size_t j = 0; j < hole.size(); ++j) {
-
-          // `c` and `d` are determined in the same way as `a` and `b` above
-          const Point c = hole[j];
-          const Point d = (j == hole.size() - 1) ? hole[0] : hole[j + 1];
-          const std::vector<Point> hole_pts_dens =
-            densification_points(c, d, lx, ly);
-
-          for (size_t i = 0; i < (hole_pts_dens.size() - 1); ++i) {
-            hole_dens.push_back(hole_pts_dens[i]);
-=======
         // Iterate over each point in the hole
         for (size_t i = 0; i < hole.size(); ++i) {
 
           // `c` and `d` are determined in the same way as `a` and `b` above
           Point c = hole[i];
           Point d = (i == hole.size() - 1) ? hole[0] : hole[i + 1];
-          std::vector<Point> dens_hole_pts = densification_points(c, d);
+          std::vector<Point> dens_hole_pts = densification_points(c, d, lx, ly);
           for (size_t j = 0; j < (dens_hole_pts.size() - 1); ++j) {
             dens_hole.push_back(dens_hole_pts[j]);
->>>>>>> f998f43a
           }
         }
         dens_holes.push_back(dens_hole);
       }
-<<<<<<< HEAD
-      Polygon_with_holes pgnwh_dens(outer_dens,
-                                    holes_v_dens.begin(),
-                                    holes_v_dens.end());
-      gd_dens.push_back(pgnwh_dens);
-=======
       Polygon_with_holes dens_pwh(dens_outer,
                                   dens_holes.begin(),
                                   dens_holes.end());
       dens_gd.push_back(dens_pwh);
->>>>>>> f998f43a
     }
     dens_gds.push_back(dens_gd);
   }
