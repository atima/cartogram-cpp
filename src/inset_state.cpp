--- conflicted
+++ resolved
@@ -1,10 +1,6 @@
 #include "inset_state.h"
 #include "constants.h"
-<<<<<<< HEAD
 #include <CGAL/Boolean_set_operations_2.h>
-=======
-#include "densify.h"
->>>>>>> 093dcf40
 
 InsetState::InsetState(std::string pos) : pos_(pos)
 {
@@ -26,19 +22,11 @@
   double inset_ymax = -dbl_inf;
   for (const auto &gd : geo_divs_) {
     for (const auto &pwh : gd.polygons_with_holes()) {
-<<<<<<< HEAD
-      const Bbox pwh_bbox = pwh.bbox();
-      inset_xmin = std::min(pwh_bbox.xmin(), inset_xmin);
-      inset_ymin = std::min(pwh_bbox.ymin(), inset_ymin);
-      inset_xmax = std::max(pwh_bbox.xmax(), inset_xmax);
-      inset_ymax = std::max(pwh_bbox.ymax(), inset_ymax);
-=======
-      const Bbox bb = pwh.bbox();
+      const auto bb = pwh.bbox();
       inset_xmin = std::min(bb.xmin(), inset_xmin);
       inset_ymin = std::min(bb.ymin(), inset_ymin);
       inset_xmax = std::max(bb.xmax(), inset_xmax);
       inset_ymax = std::max(bb.ymax(), inset_ymax);
->>>>>>> 093dcf40
     }
   }
   Bbox inset_bb(inset_xmin, inset_ymin, inset_xmax, inset_ymax);
@@ -382,15 +370,11 @@
 
 void InsetState::labels_insert(const std::string id, const std::string label)
 {
-<<<<<<< HEAD
   labels_.insert(std::pair<std::string, std::string>(id, label));
   return;
-=======
-  return vertical_adj_;
 }
 
 void InsetState::densify_geo_divs()
 {
   geo_divs_ = densified_geo_divs(geo_divs_);
->>>>>>> 093dcf40
 }