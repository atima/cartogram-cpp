--- conflicted
+++ resolved
@@ -5,11 +5,7 @@
 #include "ft_real_2d.h"
 #include "geo_div.h"
 #include "xy_point.h"
-<<<<<<< HEAD
 #include "inset_state/intersection.h"
-=======
-#include "intersection.h"
->>>>>>> 4b56e1d2
 #include <vector>
 #include <boost/multi_array.hpp>
 #include <map>
@@ -34,22 +30,11 @@
   // Chosen diagonal for each graticule cell
   boost::multi_array<int, 2> graticule_diagonals_;
 
-<<<<<<< HEAD
   // Map name. Inset position is appended to the name if n_insets > 2.
   std::string inset_name_;
   unsigned int lx_, ly_;  // Lattice dimensions
   double map_scale_;  // Lattice spacing in terms of equal-area coordinates
   unsigned int new_xmin_, new_ymin_;  // Map translation vector
-=======
-  // Horizontal adjacency graph
-  std::vector<std::vector<intersection> > horizontal_adj_;
-  std::string inset_name_; // Map name, appended with Position if n_insets > 2
-  std::unordered_map<std::string, bool> is_input_target_area_missing_;
-  std::unordered_map<std::string, std::string> labels_;
-  unsigned int lx_, ly_;  // Lattice dimensions
-  double map_scale_; // Double to map scale
-  unsigned int new_xmin_, new_ymin_; // To store map translation vector
->>>>>>> 4b56e1d2
   unsigned int n_finished_integrations_;
   std::string pos_;  // Position of inset ("C", "T" etc.)
   boost::multi_array<XYPoint, 2> proj_;  // Cartogram projection
@@ -68,13 +53,7 @@
 public:
   explicit InsetState(const std::string);  // Constructor
   double area_errors_at(const std::string) const;
-<<<<<<< HEAD
-  void auto_color();  // Automatically color GeoDivs in inset
-=======
-
-  // Function to automatically color inset
-  void auto_color();
->>>>>>> 4b56e1d2
+  void auto_color();  // Automatically color GeoDivs
   Bbox bbox() const;
   const Color colors_at(const std::string) const;
   bool colors_empty() const;
@@ -82,34 +61,19 @@
   void colors_insert(const std::string, const Color);
   void colors_insert(const std::string, const std::string);
   unsigned int colors_size() const;
-<<<<<<< HEAD
-  void create_contiguity_graph(unsigned int res);
-=======
-  void create_adjacency_graph(unsigned int res);
->>>>>>> 4b56e1d2
+  void create_contiguity_graph(unsigned int);
   void densify_geo_divs();
   void destroy_fftw_plans_for_rho();
   void execute_fftw_bwd_plan() const;
   void execute_fftw_fwd_plan() const;
-<<<<<<< HEAD
   void fill_with_density(bool);  // Fill map with density, using scanlines
-  const std::vector<GeoDiv> geo_divs() const;
-  void increment_integration();
-  void initialize_cum_proj();
-  const std::string inset_name() const;
-  const std::vector<Segment> intersecting_segments(unsigned int) const;
-=======
-
-  // Function to fill map with density, using scanlines
-  void fill_with_density(bool);
   const std::vector<GeoDiv> geo_divs() const;
   const std::vector<std::vector<intersection> >
     horizontal_scans(unsigned int) const;
   void increment_integration();
   void initialize_cum_proj();
   const std::string inset_name() const;
-  const std::vector<Segment> intersections(unsigned int) const;
->>>>>>> 4b56e1d2
+  const std::vector<Segment> intersecting_segments(unsigned int) const;
   bool is_input_target_area_missing(const std::string) const;
   void is_input_target_area_missing_insert(const std::string, const bool);
   std::string labels_at(const std::string) const;
@@ -150,16 +114,8 @@
   void target_areas_replace(const std::string, const double);
   double total_inset_area() const;
   double total_target_area() const;
-<<<<<<< HEAD
 
   // Write all intersections found to an EPS file named "*_intersections_*.eps"
-=======
-  const std::vector<std::vector<intersection> >
-    vertical_scans(unsigned int) const;
-
-  // Function to write all intersections found to an EPS file
-  // as "*_intersections_*.eps"
->>>>>>> 4b56e1d2
   void write_intersections_to_eps(unsigned int);
 };
 
