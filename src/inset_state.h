--- conflicted
+++ resolved
@@ -61,11 +61,7 @@
   bool colors_empty() const;
   bool color_found(const std::string) const;
   unsigned int colors_size() const;
-<<<<<<< HEAD
-  void create_adjacency_graph(unsigned int res);
-=======
   void create_contiguity_graph(unsigned int);
->>>>>>> 83bf642d
   void densify_geo_divs();
   void destroy_fftw_plans_for_rho();
   void execute_fftw_bwd_plan() const;
