--- conflicted
+++ resolved
@@ -1,81 +1,8 @@
 #include "constants.hpp"
 #include "inset_state.hpp"
 
-Polygon clip_polygon_vertical_line_1(const Polygon &poly, double x, bool left)
-{
-<<<<<<< HEAD
-  Polygon clipped;
-  Point prev = poly[poly.size() - 1];
-
-  for (unsigned int i = 0; i < poly.size(); ++i) {
-    const Point curr = poly[i];
-    const bool prev_inside = left ? prev.x() >= x : prev.x() <= x;
-    const bool curr_inside = left ? curr.x() >= x : curr.x() <= x;
-
-    if (curr_inside) {
-      if (!prev_inside) {  // Should add intersection point
-        double y = prev.y() + (curr.y() - prev.y()) * (x - prev.x()) /
-                                (curr.x() - prev.x());
-        clipped.push_back({x, y});
-      }
-      clipped.push_back(curr);
-    } else if (prev_inside) {  // Implies curr is outside
-      // Add intersection point
-      double y = prev.y() + (curr.y() - prev.y()) * (x - prev.x()) /
-                              (curr.x() - prev.x());
-      clipped.push_back({x, y});
-    }
-    prev = curr;
-  }
-  return clipped;
-}
-
-Polygon clip_polygon_horizontal_line_1(
-  const Polygon &poly,
-  double y,
-  bool bottom)
-{
-  Polygon clipped;
-  Point prev = poly[poly.size() - 1];
-
-  for (unsigned int i = 0; i < poly.size(); ++i) {
-    Point curr = poly[i];
-    bool prev_inside = bottom ? prev.y() >= y : prev.y() <= y;
-    bool curr_inside = bottom ? curr.y() >= y : curr.y() <= y;
-
-    if (curr_inside) {
-      if (!prev_inside) {  // Should add intersection point
-        double x = prev.x() + (curr.x() - prev.x()) * (y - prev.y()) /
-                                (curr.y() - prev.y());
-        clipped.push_back({x, y});
-      }
-      clipped.push_back(curr);
-    } else if (prev_inside) {  // Implies curr is outside
-      double x = prev.x() + (curr.x() - prev.x()) * (y - prev.y()) /
-                              (curr.y() - prev.y());
-      clipped.push_back({x, y});
-    }
-    prev = curr;
-  }
-  return clipped;
-}
-
-double square_poly_overlap_area_1(const Polygon &square, const Polygon &poly)
-{
-  Bbox bbox = square.bbox();
-  Polygon clipped = poly;
-  clipped = clip_polygon_vertical_line_1(clipped, bbox.xmin(), true);
-  clipped = clip_polygon_vertical_line_1(clipped, bbox.xmax(), false);
-  clipped = clip_polygon_horizontal_line_1(clipped, bbox.ymin(), true);
-  clipped = clip_polygon_horizontal_line_1(clipped, bbox.ymax(), false);
-
-  return abs(clipped.area());
-}
-
 void InsetState::fill_with_density_rays(bool plot_density)
 {
-  // Reset the densities
-=======
   // We assume that target areas that were zero or missing in the input have
   // already been replaced by
   // CartogramInfo::replace_missing_and_zero_target_areas().
@@ -102,60 +29,12 @@
 #pragma omp parallel for default(none)
 
   // Initially assign zero to all densities
->>>>>>> 8d0fcee6
   for (unsigned int i = 0; i < lx_; ++i) {
     for (unsigned int j = 0; j < ly_; ++j) {
       rho_init_(i, j) = 0;
     }
   }
 
-<<<<<<< HEAD
-  // Total area accounted for each 1x1 cell
-  boost::multi_array<double, 2> area_filled(boost::extents[lx_][ly_]);
-
-  boost::multi_array<double, 2> numer(boost::extents[lx_][ly_]);
-  boost::multi_array<double, 2> denom(boost::extents[lx_][ly_]);
-
-  // Precalculate geodiv densities for fast access later
-  std::vector<double> gd_target_density;
-  for (const auto &gd : geo_divs_) {
-    gd_target_density.push_back(target_area_at(gd.id()) / gd.area());
-  }
-
-  for (unsigned int gd_id = 0; gd_id < geo_divs_.size(); ++gd_id) {
-    for (const auto &pwh : geo_divs_[gd_id].polygons_with_holes()) {
-      auto bbox = pwh.outer_boundary().bbox();
-
-      // Iterate over all 1x1 cells that may intersect the polygon
-      for (unsigned int i = std::max(0, static_cast<int>(bbox.xmin()));
-           i < std::min(lx_, static_cast<unsigned int>(bbox.xmax()) + 1);
-           ++i) {
-        for (unsigned int j = std::max(0, static_cast<int>(bbox.ymin()));
-             j < std::min(ly_, static_cast<unsigned int>(bbox.ymax()) + 1);
-             ++j) {
-
-          // Create a 1x1 cell
-          Polygon cell;
-          cell.push_back(Point(i, j));
-          cell.push_back(Point(i + 1, j));
-          cell.push_back(Point(i + 1, j + 1));
-          cell.push_back(Point(i, j + 1));
-
-          double intersect_area_pwh =
-            square_poly_overlap_area_1(cell, pwh.outer_boundary());
-
-          // Subtract the intersection area of the holes
-          for (auto hole = pwh.holes_begin(); hole != pwh.holes_end();
-               ++hole) {
-            intersect_area_pwh -= square_poly_overlap_area_1(cell, *hole);
-          }
-
-          const double weight =
-            intersect_area_pwh * area_errors_[geo_divs_[gd_id].id()];
-          numer[i][j] += weight * gd_target_density[gd_id];
-          denom[i][j] += weight;
-          area_filled[i][j] += intersect_area_pwh;
-=======
   // Density numerator and denominator for each grid cell. The density of
   // a grid cell can be calculated with (rho_num / rho_den). We initially
   // assign zero to all elements because we assume that all grid cells
@@ -275,7 +154,6 @@
         for (unsigned int m = ceil(left_x); m < floor(right_x); ++m) {
           rho_num[m][k] += weight * target_dens;
           rho_den[m][k] += weight;
->>>>>>> 8d0fcee6
         }
 
         // Ray is exiting a GeoDiv to empty space
@@ -307,32 +185,6 @@
     }
   }
 
-<<<<<<< HEAD
-  const double ocean_density =
-    (lx_ * ly_ - total_target_area()) / (lx_ * ly_ - total_inset_area());
-
-  const double ocean_area_error =
-    abs(
-      (lx_ * ly_ - total_inset_area()) / (lx_ * ly_ - total_target_area()) -
-      1);
-
-  // Assume remaining area is ocean
-  for (unsigned int i = 0; i < lx_; ++i) {
-    for (unsigned int j = 0; j < ly_; ++j) {
-      double weight = (1 - area_filled[i][j]) * ocean_area_error;
-      numer[i][j] += weight * ocean_density;
-      denom[i][j] += weight;
-    }
-  }
-
-  // Calculate the densities
-  for (unsigned int i = 0; i < lx_; ++i) {
-    for (unsigned int j = 0; j < ly_; ++j) {
-      if (denom[i][j] > 0) {
-        rho_init_(i, j) = numer[i][j] / denom[i][j];
-      } else { // Ocean area error is 0
-        rho_init_(i, j) = ocean_density;
-=======
   // The total_interior_density has been added resolution number of times per grid cell
   total_interior_density /= resolution;
   dens_mean_ = total_interior_density / total_inset_area();
@@ -379,7 +231,6 @@
         rho_init_(i, j) = exterior_density;
       } else {
         rho_init_(i, j) = rho_num[i][j] / rho_den[i][j];
->>>>>>> 8d0fcee6
       }
     }
   }
@@ -390,11 +241,7 @@
     rho_init_.as_1d_array() + lx_ * ly_);
 
   dens_min_ = *min_iter;
-<<<<<<< HEAD
-  dens_mean_ = ocean_density;
-=======
   exterior_density_ = exterior_density;
->>>>>>> 8d0fcee6
   dens_max_ = *max_iter;
 
   if (plot_density) {
