--- conflicted
+++ resolved
@@ -134,10 +134,7 @@
         // for (unsigned int m = std::max(ceil(left_x), 1.0);
         //                   m <= std::max(ceil(right_x), 1.0);
         //                   ++m) {
-<<<<<<< HEAD
         // #pragma omp parallel for
-=======
->>>>>>> 1af4afdc
         for (unsigned int m = ceil(left_x); m <= ceil(right_x); ++m) {
           double weight = area_error_at(intersections_at_y[i].geo_div_id);
           if (ceil(left_x) == ceil(right_x)) {
