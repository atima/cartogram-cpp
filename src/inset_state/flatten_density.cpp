#include "constants.h"
#include "inset_state.h"
#include "interpolate_bilinearly.h"
#include "round_point.h"
#include <boost/multi_array.hpp>

// Function to calculate the velocity at the grid points (x, y) with x =
// 0.5, 1.5, ..., lx-0.5 and y = 0.5, 1.5, ..., ly-0.5 at time t
void calculate_velocity(
  double t,
  FTReal2d &grid_fluxx_init,
  FTReal2d &grid_fluxy_init,
  FTReal2d &rho_ft,
  FTReal2d &rho_init,
  boost::multi_array<double, 2> *grid_vx,
  boost::multi_array<double, 2> *grid_vy,
  const unsigned int lx,
  const unsigned int ly)
{
#pragma omp parallel for default(none) shared( \
    grid_fluxx_init,                           \
      grid_fluxy_init,                         \
      grid_vx,                                 \
      grid_vy,                                 \
      lx,                                      \
      ly,                                      \
      rho_ft,                                  \
      rho_init,                                \
      t)
  for (unsigned int i = 0; i < lx; ++i) {
    for (unsigned int j = 0; j < ly; ++j) {
      double rho = rho_ft(0, 0) + (1.0 - t) * (rho_init(i, j) - rho_ft(0, 0));
      (*grid_vx)[i][j] = -grid_fluxx_init(i, j) / rho;
      (*grid_vy)[i][j] = -grid_fluxy_init(i, j) / rho;
    }
  }
}

bool all_points_are_in_domain(
  double delta_t,
  boost::multi_array<XYPoint, 2> *proj,
  boost::multi_array<XYPoint, 2> *v_intp,
  const unsigned int lx,
  const unsigned int ly)
{
  // Return false if and only if there exists a point that would be outside
  // [0, lx] x [0, ly]
  bool in_domain = true;

  // Parallelization as indicated by the comment below does not work:
  // "Function 'all_points_are_in_domain' always returns false."
  // The problem is probably because one thread may overwrite
  // `in_domain = false` with `in_domain = true`.
  // I am commenting out the #pragma to ensure correctness. Presumably
  // parallelization could be implemented with reduction.
#pragma omp parallel for reduction(&& : in_domain) default(none) \
  shared(delta_t, proj, v_intp, lx, ly)
  for (unsigned int i = 0; i < lx; ++i) {
    for (unsigned int j = 0; j < ly; ++j) {
      double x = (*proj)[i][j].x + 0.5 * delta_t * (*v_intp)[i][j].x;
      double y = (*proj)[i][j].y + 0.5 * delta_t * (*v_intp)[i][j].y;
      if (x < 0.0 || x > lx || y < 0.0 || y > ly) {
        in_domain = false;
      }
    }
  }
  return in_domain;
}

// Function to integrate the equations of motion with the fast flow-based
// method
void InsetState::flatten_density()
{
  // std::cerr << "In flatten_density()" << std::endl;
  // std::cout << "rho_ft_[0][0] = " << rho_ft_(0, 0) << std::endl;

  // Constants for the numerical integrator
  const double inc_after_acc = 1.1;
  const double dec_after_not_acc = 0.75;
  const double abs_tol = (std::min(lx_, ly_) * 1e-6);

  // Resize proj_ multi-array if running for the first time
  if (proj_.shape()[0] != lx_ || proj_.shape()[1] != ly_) {
    proj_.resize(boost::extents[lx_][ly_]);
  }

#pragma omp parallel for default(none)
  for (unsigned int i = 0; i < lx_; ++i) {
    for (unsigned int j = 0; j < ly_; ++j) {
      proj_[i][j].x = i + 0.5;
      proj_[i][j].y = j + 0.5;
    }
  }

  // Allocate memory for the velocity grid
  boost::multi_array<double, 2> grid_vx(boost::extents[lx_][ly_]);
  boost::multi_array<double, 2> grid_vy(boost::extents[lx_][ly_]);

  // eul[i][j] will be the new position of proj_[i][j] proposed by a simple
  // Euler step: move a full time interval delta_t with the velocity at time t
  // and position (proj_[i][j].x, proj_[i][j].y)
  boost::multi_array<XYPoint, 2> eul(boost::extents[lx_][ly_]);

  // mid[i][j] will be the new displacement proposed by the midpoint
  // method (see comment below for the formula)
  boost::multi_array<XYPoint, 2> mid(boost::extents[lx_][ly_]);

  // (vx_intp, vy_intp) will be the velocity at position (proj_.x, proj_.y) at
  // time t
  boost::multi_array<XYPoint, 2> v_intp(boost::extents[lx_][ly_]);

  // (vx_intp_half, vy_intp_half) will be the velocity at the midpoint
  // (proj_.x + 0.5*delta_t*vx_intp, proj_.y + 0.5*delta_t*vy_intp) at time
  // t + 0.5*delta_t
  boost::multi_array<XYPoint, 2> v_intp_half(boost::extents[lx_][ly_]);

  // Initialize the Fourier transforms of gridvx[] and gridvy[] at
  // every point on the lx_-times-ly_ grid at t = 0. We must typecast lx_ and
  // ly_ as double-precision numbers. Otherwise, the ratios in the denominator
  // will evaluate as zero.
  const double dlx = lx_;
  const double dly = ly_;

  // We temporarily insert the Fourier coefficients for the x-components and
  // y-components of the flux vector into grid_fluxx_init and grid_fluxy_init.
  // The reason for `+1` in `di+1` stems from the RODFT10 formula at:
  // https://www.fftw.org/fftw3_doc/1d-Real_002dodd-DFTs-_0028DSTs_0029.html
#pragma omp parallel for default(none) shared(dlx, dly)
  for (unsigned int i = 0; i < lx_ - 1; ++i) {
    double di = i;
    for (unsigned int j = 0; j < ly_; ++j) {
      double denom =
        pi * ((di + 1) / dlx + (j / (di + 1)) * (j / dly) * (dlx / dly));
      grid_fluxx_init_(i, j) = -rho_ft_(i + 1, j) / denom;
    }
  }
  for (unsigned int j = 0; j < ly_; ++j) {
    grid_fluxx_init_(lx_ - 1, j) = 0.0;
  }
#pragma omp parallel for default(none) shared(dlx, dly)
  for (unsigned int i = 0; i < lx_; ++i) {
    double di = i;
    for (unsigned int j = 0; j < ly_ - 1; ++j) {
      double denom =
        pi * ((di / (j + 1)) * (di / dlx) * (dly / dlx) + (j + 1) / dly);
      grid_fluxy_init_(i, j) = -rho_ft_(i, j + 1) / denom;
    }
  }
  for (unsigned int i = 0; i < lx_; ++i) {
    grid_fluxy_init_(i, ly_ - 1) = 0.0;
  }

  // Compute the flux vector and store the result in grid_fluxx_init and
  // grid_fluxy_init
  execute_fftw_plans_for_flux();

  double t = 0.0;
  double delta_t = 1e-2;  // Initial time step.
  unsigned int iter = 0;
  unsigned int max_iter = 300;

  // Integrate
  while (t < 1.0 || iter > max_iter) {
    calculate_velocity(
      t,
      grid_fluxx_init_,
      grid_fluxy_init_,
      rho_ft_,
      rho_init_,
      &grid_vx,
      &grid_vy,
      lx_,
      ly_);
#pragma omp parallel for default(none) shared(v_intp, grid_vx, grid_vy)
    for (unsigned int i = 0; i < lx_; ++i) {
      for (unsigned int j = 0; j < ly_; ++j) {

        // We know, either because of the initialization or because of the
        // check at the end of the last iteration, that (proj_.x, proj_.y)
        // is inside the rectangle [0, lx_] x [0, ly_]. This fact guarantees
        // that interpolate_bilinearly() is given a point that cannot cause it
        // to fail.
        v_intp[i][j].x = interpolate_bilinearly(
          proj_[i][j].x,
          proj_[i][j].y,
          &grid_vx,
          'x',
          lx_,
          ly_);
        v_intp[i][j].y = interpolate_bilinearly(
          proj_[i][j].x,
          proj_[i][j].y,
          &grid_vy,
          'y',
          lx_,
          ly_);
      }
    }
    bool accept = false;
    while (!accept) {

      // Simple Euler step.

#pragma omp parallel for default(none) shared(delta_t, eul, v_intp)
      for (unsigned int i = 0; i < lx_; ++i) {
        for (unsigned int j = 0; j < ly_; ++j) {
          eul[i][j].x = proj_[i][j].x + v_intp[i][j].x * delta_t;
          eul[i][j].y = proj_[i][j].y + v_intp[i][j].y * delta_t;
        }
      }

      // Use "explicit midpoint method"
      // x <- x + delta_t * v_x(x + 0.5*delta_t*v_x(x,y,t),
      //                        y + 0.5*delta_t*v_y(x,y,t),
      //                        t + 0.5*delta_t)
      // and similarly for y.
      calculate_velocity(
        t + 0.5 * delta_t,
        grid_fluxx_init_,
        grid_fluxy_init_,
        rho_ft_,
        rho_init_,
        &grid_vx,
        &grid_vy,
        lx_,
        ly_);

      // Make sure we do not pass a point outside [0, lx_] x [0, ly_] to
      // interpolate_bilinearly(). Otherwise, decrease the time step below and
      // try again.
      accept = all_points_are_in_domain(delta_t, &proj_, &v_intp, lx_, ly_);
      if (accept) {

        // Okay, we can run interpolate_bilinearly()

#pragma omp parallel for default(none) shared( \
  abs_tol,                                     \
  accept,                                      \
  delta_t,                                     \
  eul,                                         \
  grid_vx,                                     \
  grid_vy,                                     \
  mid,                                         \
  v_intp,                                      \
  v_intp_half)
        for (unsigned int i = 0; i < lx_; ++i) {
          for (unsigned int j = 0; j < ly_; ++j) {
            v_intp_half[i][j].x = interpolate_bilinearly(
              proj_[i][j].x + 0.5 * delta_t * v_intp[i][j].x,
              proj_[i][j].y + 0.5 * delta_t * v_intp[i][j].y,
              &grid_vx,
              'x',
              lx_,
              ly_);
            v_intp_half[i][j].y = interpolate_bilinearly(
              proj_[i][j].x + 0.5 * delta_t * v_intp[i][j].x,
              proj_[i][j].y + 0.5 * delta_t * v_intp[i][j].y,
              &grid_vy,
              'y',
              lx_,
              ly_);
            mid[i][j].x = proj_[i][j].x + v_intp_half[i][j].x * delta_t;
            mid[i][j].y = proj_[i][j].y + v_intp_half[i][j].y * delta_t;

            // Do not accept the integration step if the maximum squared
            // difference between the Euler and midpoint proposals exceeds
            // abs_tol. Neither should we accept the integration step if one
            // of the positions wandered out of the domain. If one of these
            // problems occurred, decrease the time step.
            const double sq_dist =
              (mid[i][j].x - eul[i][j].x) * (mid[i][j].x - eul[i][j].x) +
              (mid[i][j].y - eul[i][j].y) * (mid[i][j].y - eul[i][j].y);
            if (
              sq_dist > abs_tol || mid[i][j].x < 0.0 || mid[i][j].x > lx_ ||
              mid[i][j].y < 0.0 || mid[i][j].y > ly_) {
              accept = false;
            }
          }
        }
      }
      if (!accept) {
        delta_t *= dec_after_not_acc;
      }
    }

    // Control ouput
    if (iter % 10 == 0) {
      std::cerr << "iter = " << iter << ", t = " << t
                << ", delta_t = " << delta_t << "\n";
    }

    // When we get here, the integration step was accepted
    t += delta_t;
    ++iter;
    proj_ = mid;
    delta_t *= inc_after_acc;  // Try a larger step next time
  }
}

bool all_map_points_are_in_domain(
  double delta_t,
  std::unordered_map<Point, Point> &proj_map,
  std::unordered_map<Point, Point> &v_intp,
  const unsigned int lx,
  const unsigned int ly)
{
  // Return false if and only if there exists a point that would be outside
  // [0, lx] x [0, ly]
  for (auto &[key, val] : proj_map) {
    double x = val.x() + 0.5 * delta_t * v_intp[key].x();
    double y = val.y() + 0.5 * delta_t * v_intp[key].y();
    if (x < 0.0 || x > lx || y < 0.0 || y > ly) {
      return false;
    }
  }
  return true;
}

double calculate_velocity_for_point(
  unsigned int i,
  unsigned int j,
  char direction,
  double t,
  FTReal2d &grid_fluxx_init,
  FTReal2d &grid_fluxy_init,
  FTReal2d &rho_ft,
  FTReal2d &rho_init)
{
  double rho = rho_ft(0, 0) + (1.0 - t) * (rho_init(i, j) - rho_ft(0, 0));
  return (direction == 'x') ? (-grid_fluxx_init(i, j) / rho)
                            : (-grid_fluxy_init(i, j) / rho);
}

// Return a map of initial quadtree point to point
void InsetState::flatten_density_with_node_vertices()
{
  std::cerr << "In flatten_density_with_node_vertices()" << std::endl;

  // Constants for the numerical integrator
  const double inc_after_acc = 1.5;
  const double dec_after_not_acc = 0.5;
  const double abs_tol = (std::min(lx_, ly_) * 1e-6);

  // Clear previous triangle transformation data
  proj_qd_.triangle_transformation.clear();

  for (const Point &pt : unique_quadtree_corners_) {
    proj_qd_.triangle_transformation.insert_or_assign(pt, pt);
  }

  // eul[i][j] will be the new position of proj_[i][j] proposed by a simple
  // Euler step: move a full time interval delta_t with the velocity at time t
  // and position (proj_[i][j].x, proj_[i][j].y)
  std::unordered_map<Point, Point> eul;

  // mid[i][j] will be the new displacement proposed by the midpoint
  // method (see comment below for the formula)
  std::unordered_map<Point, Point> mid;

  // (vx_intp, vy_intp) will be the velocity at position (proj_.x, proj_.y) at
  // time t
  std::unordered_map<Point, Point> v_intp;

  // (vx_intp_half, vy_intp_half) will be the velocity at the midpoint
  // (proj_.x + 0.5*delta_t*vx_intp, proj_.y + 0.5*delta_t*vy_intp) at time
  // t + 0.5*delta_t
  std::unordered_map<Point, Point> v_intp_half;

  // Initialize the Fourier transforms of gridvx[] and gridvy[] at
  // every point on the lx_-times-ly_ grid at t = 0. We must typecast lx_ and
  // ly_ as double-precision numbers. Otherwise, the ratios in the denominator
  // will evaluate as zero.
  double dlx = lx_;
  double dly = ly_;

  // We temporarily insert the Fourier coefficients for the x-components and
  // y-components of the flux vector into grid_fluxx_init and grid_fluxy_init
#pragma omp parallel for default(none) shared(dlx, dly)
  for (unsigned int i = 0; i < lx_ - 1; ++i) {
    const double di = i;
    for (unsigned int j = 0; j < ly_; ++j) {
      const double denom =
        pi * ((di + 1) / dlx + (j / (di + 1)) * (j / dly) * (dlx / dly));
      grid_fluxx_init_(i, j) = -rho_ft_(i + 1, j) / denom;
    }
  }
  for (unsigned int j = 0; j < ly_; ++j) {
    grid_fluxx_init_(lx_ - 1, j) = 0.0;
  }
#pragma omp parallel for default(none) shared(dlx, dly)
  for (unsigned int i = 0; i < lx_; ++i) {
    const double di = i;
    for (unsigned int j = 0; j < ly_ - 1; ++j) {
      const double denom =
        pi * ((di / (j + 1)) * (di / dlx) * (dly / dlx) + (j + 1) / dly);
      grid_fluxy_init_(i, j) = -rho_ft_(i, j + 1) / denom;
    }
  }
  for (unsigned int i = 0; i < lx_; ++i) {
    grid_fluxy_init_(i, ly_ - 1) = 0.0;
  }

  // Compute the flux vector and store the result in grid_fluxx_init and
  // grid_fluxy_init
  execute_fftw_plans_for_flux();

  double t = 0.0;
  double delta_t = 0.30;  // Initial time step.
  unsigned int iter = 0;
  unsigned int max_iter = 300;

  // Integrate
<<<<<<< HEAD
  while (t < 1.0) {

    // calculate_velocity lambda function
    std::function<double(unsigned int, unsigned int, char)> cal_velocity =
      [&](unsigned int i, unsigned int j, char direction) {
        return calculate_velocity_for_point(
          i,
          j,
          direction,
          t,
          grid_fluxx_init_,
          grid_fluxy_init_,
          rho_ft_,
          rho_init_);
      };
=======
  while (t < 1.0 || iter > max_iter) {
    calculate_velocity(
      t,
      grid_fluxx_init,
      grid_fluxy_init,
      rho_ft_,
      rho_init_,
      &grid_vx,
      &grid_vy,
      lx_,
      ly_);
>>>>>>> 08f71340

    for (const auto &[key, val] : proj_qd_.triangle_transformation) {

      // We know, either because of the initialization or because of the
      // check at the end of the last iteration, that (proj_.x, proj_.y)
      // is inside the rectangle [0, lx_] x [0, ly_]. This fact guarantees
      // that interpolate_bilinearly() is given a point that cannot cause it
      // to fail.
      Point v_intp_val(
        interpolate_bilinearly(val.x(), val.y(), cal_velocity, 'x', lx_, ly_),
        interpolate_bilinearly(val.x(), val.y(), cal_velocity, 'y', lx_, ly_));
      v_intp.insert_or_assign(key, v_intp_val);
    }

    bool accept = false;
    while (!accept) {

      // Simple Euler step.
      for (const auto &[key, val] : proj_qd_.triangle_transformation) {
        Point eul_val(
          val.x() + v_intp[key].x() * delta_t,
          val.y() + v_intp[key].y() * delta_t);
        eul.insert_or_assign(key, eul_val);
      }

      // Use "explicit midpoint method"
      // x <- x + delta_t * v_x(x + 0.5*delta_t*v_x(x,y,t),
      //                        y + 0.5*delta_t*v_y(x,y,t),
      //                        t + 0.5*delta_t)
      // and similarly for y.
      cal_velocity = [&](unsigned int i, unsigned int j, char direction) {
        return calculate_velocity_for_point(
          i,
          j,
          direction,
          t + 0.5 * delta_t,
          grid_fluxx_init_,
          grid_fluxy_init_,
          rho_ft_,
          rho_init_);
      };

      // Make sure we do not pass a point outside [0, lx_] x [0, ly_] to
      // interpolate_bilinearly(). Otherwise, decrease the time step below and
      // try again.
      accept = all_map_points_are_in_domain(
        delta_t,
        proj_qd_.triangle_transformation,
        v_intp,
        lx_,
        ly_);
      if (accept) {

        // Okay, we can run interpolate_bilinearly()
        for (const auto &[key, val] : proj_qd_.triangle_transformation) {
          Point v_intp_half_val(
            interpolate_bilinearly(
              val.x() + 0.5 * delta_t * v_intp[key].x(),
              val.y() + 0.5 * delta_t * v_intp[key].y(),
              cal_velocity,
              'x',
              lx_,
              ly_),
            interpolate_bilinearly(
              val.x() + 0.5 * delta_t * v_intp[key].x(),
              val.y() + 0.5 * delta_t * v_intp[key].y(),
              cal_velocity,
              'y',
              lx_,
              ly_));
          v_intp_half.insert_or_assign(key, v_intp_half_val);
          Point mid_val(
            val.x() + v_intp_half[key].x() * delta_t,
            val.y() + v_intp_half[key].y() * delta_t);
          mid.insert_or_assign(key, mid_val);

          // Do not accept the integration step if the maximum squared
          // difference between the Euler and midpoint proposals exceeds
          // abs_tol. Neither should we accept the integration step if one
          // of the positions wandered out of the domain. If one of these
          // problems occurred, decrease the time step.
          const double sq_dist =
            (mid[key].x() - eul[key].x()) * (mid[key].x() - eul[key].x()) +
            (mid[key].y() - eul[key].y()) * (mid[key].y() - eul[key].y());
          if (
            sq_dist > abs_tol || mid[key].x() < 0.0 || mid[key].x() > lx_ ||
            mid[key].y() < 0.0 || mid[key].y() > ly_) {
            accept = false;
          }
        }
      }
      if (!accept) {
        delta_t *= dec_after_not_acc;
      }
    }

    // Control ouput
    if (iter % 10 == 0) {
      std::cerr << "iter = " << iter << ", t = " << t
                << ", delta_t = " << delta_t << "\n";
    }

    // When we get here, the integration step was accepted
    t += delta_t;
    ++iter;

    // Update the triangle transformation map
    proj_qd_.triangle_transformation = mid;
    delta_t *= inc_after_acc;  // Try a larger step next time
  }

  // Add current proj to proj_sequence vector
  proj_sequence_.push_back(proj_qd_);
}<|MERGE_RESOLUTION|>--- conflicted
+++ resolved
@@ -157,7 +157,7 @@
   double t = 0.0;
   double delta_t = 1e-2;  // Initial time step.
   unsigned int iter = 0;
-  unsigned int max_iter = 300;
+  const unsigned int max_iter = 300;
 
   // Integrate
   while (t < 1.0 || iter > max_iter) {
@@ -410,8 +410,7 @@
   unsigned int max_iter = 300;
 
   // Integrate
-<<<<<<< HEAD
-  while (t < 1.0) {
+  while (t < 1.0 || iter > max_iter) {
 
     // calculate_velocity lambda function
     std::function<double(unsigned int, unsigned int, char)> cal_velocity =
@@ -426,19 +425,6 @@
           rho_ft_,
           rho_init_);
       };
-=======
-  while (t < 1.0 || iter > max_iter) {
-    calculate_velocity(
-      t,
-      grid_fluxx_init,
-      grid_fluxy_init,
-      rho_ft_,
-      rho_init_,
-      &grid_vx,
-      &grid_vy,
-      lx_,
-      ly_);
->>>>>>> 08f71340
 
     for (const auto &[key, val] : proj_qd_.triangle_transformation) {
 
