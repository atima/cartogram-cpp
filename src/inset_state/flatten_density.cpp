--- conflicted
+++ resolved
@@ -11,28 +11,12 @@
   FTReal2d &grid_fluxx_init,
   FTReal2d &grid_fluxy_init,
   FTReal2d &rho_ft,
-<<<<<<< HEAD
   FTReal2d &rho_init_,
-=======
-  FTReal2d &rho_init,
->>>>>>> 1af4afdc
   boost::multi_array<double, 2> *grid_vx,
   boost::multi_array<double, 2> *grid_vy,
   const unsigned int lx,
   const unsigned int ly)
 {
-<<<<<<< HEAD
-  double rho;
-
-  // std::cout << "rho_init_(256, 256) = " << rho_init_(256, 256) << std::endl;
-
-#pragma omp parallel for private(rho)
-  for (unsigned int i = 0; i < lx; ++i) {
-    for (unsigned int j = 0; j < ly; ++j) {
-      rho = rho_ft(0, 0) + (1.0 - t) * (rho_init_(i, j) - rho_ft(0, 0));
-      (*grid_vx)[i][j] = grid_fluxx_init(i, j) / rho;
-      (*grid_vy)[i][j] = grid_fluxy_init(i, j) / rho;
-=======
 #pragma omp parallel for default(none) shared( \
   grid_fluxx_init,                             \
   grid_fluxy_init,                             \
@@ -48,7 +32,6 @@
       double rho = rho_ft(0, 0) + (1.0 - t) * (rho_init(i, j) - rho_ft(0, 0));
       (*grid_vx)[i][j] = -grid_fluxx_init(i, j) / rho;
       (*grid_vy)[i][j] = -grid_fluxy_init(i, j) / rho;
->>>>>>> 1af4afdc
     }
   }
 }
@@ -145,11 +128,7 @@
 
   // Initialize the Fourier transforms of gridvx[] and gridvy[] at
   // every point on the lx_-times-ly_ grid at t = 0. We must typecast lx_ and
-<<<<<<< HEAD
-  // ly_ as double-precision numbers. Otherwise the ratios in the denominator
-=======
   // ly_ as double-precision numbers. Otherwise, the ratios in the denominator
->>>>>>> 1af4afdc
   // will evaluate as zero.
   double dlx = lx_;
   double dly = ly_;
@@ -158,39 +137,25 @@
   // y-components of the flux vector into grid_fluxx_init and grid_fluxy_init.
   // The reason for `+1` in `di+1` stems from the RODFT10 formula at:
   // https://www.fftw.org/fftw3_doc/1d-Real_002dodd-DFTs-_0028DSTs_0029.html
-<<<<<<< HEAD
-=======
-#pragma omp parallel for
->>>>>>> 1af4afdc
+#pragma omp parallel for
   for (unsigned int i = 0; i < lx_ - 1; ++i) {
     double di = i;
     for (unsigned int j = 0; j < ly_; ++j) {
       double denom =
         pi * ((di + 1) / dlx + (j / (di + 1)) * (j / dly) * (dlx / dly));
-<<<<<<< HEAD
-      grid_fluxx_init(i, j) = rho_ft_(i + 1, j) / denom;
-=======
       grid_fluxx_init(i, j) = -rho_ft_(i + 1, j) / denom;
->>>>>>> 1af4afdc
     }
   }
   for (unsigned int j = 0; j < ly_; ++j) {
     grid_fluxx_init(lx_ - 1, j) = 0.0;
   }
-<<<<<<< HEAD
-=======
-#pragma omp parallel for
->>>>>>> 1af4afdc
+#pragma omp parallel for
   for (unsigned int i = 0; i < lx_; ++i) {
     double di = i;
     for (unsigned int j = 0; j < ly_ - 1; ++j) {
       double denom =
         pi * ((di / (j + 1)) * (di / dlx) * (dly / dlx) + (j + 1) / dly);
-<<<<<<< HEAD
-      grid_fluxy_init(i, j) = rho_ft_(i, j + 1) / denom;
-=======
       grid_fluxy_init(i, j) = -rho_ft_(i, j + 1) / denom;
->>>>>>> 1af4afdc
     }
   }
   for (unsigned int i = 0; i < lx_; ++i) {
@@ -450,21 +415,14 @@
 
   // Initialize the Fourier transforms of gridvx[] and gridvy[] at
   // every point on the lx_-times-ly_ grid at t = 0. We must typecast lx_ and
-<<<<<<< HEAD
-  // ly_ as double-precision numbers. Otherwise the ratios in the denominator
-=======
   // ly_ as double-precision numbers. Otherwise, the ratios in the denominator
->>>>>>> 1af4afdc
   // will evaluate as zero.
   double dlx = lx_;
   double dly = ly_;
 
   // We temporarily insert the Fourier coefficients for the x-components and
   // y-components of the flux vector into grid_fluxx_init and grid_fluxy_init
-<<<<<<< HEAD
-=======
-#pragma omp parallel for
->>>>>>> 1af4afdc
+#pragma omp parallel for
   for (unsigned int i = 0; i < lx_ - 1; ++i) {
     double di = i;
     for (unsigned int j = 0; j < ly_; ++j) {
@@ -476,10 +434,7 @@
   for (unsigned int j = 0; j < ly_; ++j) {
     grid_fluxx_init(lx_ - 1, j) = 0.0;
   }
-<<<<<<< HEAD
-=======
-#pragma omp parallel for
->>>>>>> 1af4afdc
+#pragma omp parallel for
   for (unsigned int i = 0; i < lx_; ++i) {
     double di = i;
     for (unsigned int j = 0; j < ly_ - 1; ++j) {
