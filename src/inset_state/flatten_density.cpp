#include "constants.h"
#include "inset_state.h"
#include "interpolate_bilinearly.h"
#include "round_point.h"
#include <boost/multi_array.hpp>
#include <omp.h>

// Function to calculate the velocity at the grid points (x, y) with x =
// 0.5, 1.5, ..., lx-0.5 and y = 0.5, 1.5, ..., ly-0.5 at time t
void calculate_velocity(
<<<<<<< HEAD
  double t,
  FTReal2d &grid_fluxx_init,
  FTReal2d &grid_fluxy_init,
  FTReal2d &rho_ft,
  FTReal2d &rho_init_,
  boost::multi_array<double, 2> *grid_vx,
  boost::multi_array<double, 2> *grid_vy,
  const unsigned int lx,
  const unsigned int ly)
{
=======
    double t,
    FTReal2d &grid_fluxx_init,
    FTReal2d &grid_fluxy_init,
    FTReal2d &rho_ft,
    FTReal2d &rho_init,
    boost::multi_array<double, 2> *grid_vx,
    boost::multi_array<double, 2> *grid_vy,
    const unsigned int lx,
    const unsigned int ly
) {
>>>>>>> 989787ab
  double rho;

  //std::cout << "rho_init_(256, 256) = " << rho_init_(256, 256) << std::endl;

#pragma omp parallel for private(rho)
  for (unsigned int i = 0; i < lx; ++i) {
    for (unsigned int j = 0; j < ly; ++j) {
<<<<<<< HEAD
      rho = rho_ft(0, 0) + (1.0 - t) * (rho_init_(i, j) - rho_ft(0, 0));
      (*grid_vx)[i][j] = grid_fluxx_init(i, j) / rho;
      (*grid_vy)[i][j] = grid_fluxy_init(i, j) / rho;
=======
      rho = rho_ft(0, 0) + (1.0 - t) * (rho_init(i, j) - rho_ft(0,0));
      (*grid_vx)[i][j] = -grid_fluxx_init(i, j) / rho;
      (*grid_vy)[i][j] = -grid_fluxy_init(i, j) / rho;
>>>>>>> 989787ab
    }
  }
  return;
}

bool all_points_are_in_domain(
  double delta_t,
  boost::multi_array<XYPoint, 2> *proj,
  boost::multi_array<XYPoint, 2> *v_intp,
  const unsigned int lx,
  const unsigned int ly)
{
  // Return false if and only if there exists a point that would be outside
  // [0, lx] x [0, ly]
  for (unsigned int i = 0; i < lx; ++i) {
    for (unsigned int j = 0; j < ly; ++j) {
      double x = (*proj)[i][j].x + 0.5 * delta_t * (*v_intp)[i][j].x;
      double y = (*proj)[i][j].y + 0.5 * delta_t * (*v_intp)[i][j].y;
      if (x < 0.0 || x > lx || y < 0.0 || y > ly) {
        return false;
      }
    }
  }
  return true;
}


// Function to integrate the equations of motion with the fast flow-based
// method
void InsetState::flatten_density()
{
  //std::cerr << "In flatten_density()" << std::endl;
  //std::cout << "rho_ft_[0][0] = " << rho_ft_(0, 0) << std::endl;

  // Constants for the numerical integrator
  const double inc_after_acc = 1.1;
  const double dec_after_not_acc = 0.75;
  const double abs_tol = (std::min(lx_, ly_) * 1e-6);

  // Resize proj_ multi-array if running for the first time
  if (proj_.shape()[0] != lx_ || proj_.shape()[1] != ly_) {
    proj_.resize(boost::extents[lx_][ly_]);
  }
  for (unsigned int i = 0; i < lx_; ++i) {
    for (unsigned int j = 0; j < ly_; ++j) {
      proj_[i][j].x = i + 0.5;
      proj_[i][j].y = j + 0.5;
    }
  }

  // Allocate memory for the velocity grid
  boost::multi_array<double, 2> grid_vx(boost::extents[lx_][ly_]);
  boost::multi_array<double, 2> grid_vy(boost::extents[lx_][ly_]);

  // Prepare Fourier transforms for the flux
  FTReal2d grid_fluxx_init;
  FTReal2d grid_fluxy_init;
  grid_fluxx_init.allocate(lx_, ly_);
  grid_fluxy_init.allocate(lx_, ly_);
  grid_fluxx_init.make_fftw_plan(FFTW_RODFT01, FFTW_REDFT01);
  grid_fluxy_init.make_fftw_plan(FFTW_REDFT01, FFTW_RODFT01);

  // eul[i][j] will be the new position of proj_[i][j] proposed by a simple
  // Euler step: move a full time interval delta_t with the velocity at time t
  // and position (proj_[i][j].x, proj_[i][j].y)
  boost::multi_array<XYPoint, 2> eul(boost::extents[lx_][ly_]);

  // mid[i][j] will be the new displacement proposed by the midpoint
  // method (see comment below for the formula)
  boost::multi_array<XYPoint, 2> mid(boost::extents[lx_][ly_]);

  // (vx_intp, vy_intp) will be the velocity at position (proj_.x, proj_.y) at
  // time t
  boost::multi_array<XYPoint, 2> v_intp(boost::extents[lx_][ly_]);

  // (vx_intp_half, vy_intp_half) will be the velocity at the midpoint
  // (proj_.x + 0.5*delta_t*vx_intp, proj_.y + 0.5*delta_t*vy_intp) at time
  // t + 0.5*delta_t
  boost::multi_array<XYPoint, 2> v_intp_half(boost::extents[lx_][ly_]);

  // Initialize the Fourier transforms of gridvx[] and gridvy[] at
  // every point on the lx_-times-ly_ grid at t = 0. We must typecast lx_ and
  // ly_ as double-precision numbers. Otherwise the ratios in the denominator
  // will evaluate as zero.
  double dlx = lx_;
  double dly = ly_;

  // We temporarily insert the Fourier coefficients for the x-components and
  // y-components of the flux vector into grid_fluxx_init and grid_fluxy_init.
  // The reason for `+1` in `di+1` stems from the RODFT10 formula at:
  // https://www.fftw.org/fftw3_doc/1d-Real_002dodd-DFTs-_0028DSTs_0029.html
  for (unsigned int i = 0; i < lx_ - 1; ++i) {
    double di = i;
    for (unsigned int j = 0; j < ly_; ++j) {
      double denom =
        pi * ((di + 1) / dlx + (j / (di + 1)) * (j / dly) * (dlx / dly));
      grid_fluxx_init(i, j) = rho_ft_(i + 1, j) / denom;
    }
  }
  for (unsigned int j = 0; j < ly_; ++j) {
    grid_fluxx_init(lx_ - 1, j) = 0.0;
  }
  for (unsigned int i = 0; i < lx_; ++i) {
    double di = i;
    for (unsigned int j = 0; j < ly_ - 1; ++j) {
      double denom =
        pi * ((di / (j + 1)) * (di / dlx) * (dly / dlx) + (j + 1) / dly);
      grid_fluxy_init(i, j) = rho_ft_(i, j + 1) / denom;
    }
  }
  for (unsigned int i = 0; i < lx_; ++i) {
    grid_fluxy_init(i, ly_ - 1) = 0.0;
  }

  // Compute the flux vector and store the result in grid_fluxx_init and
  // grid_fluxy_init
  grid_fluxx_init.execute_fftw_plan();
  grid_fluxy_init.execute_fftw_plan();

//  for (unsigned int i = 0; i < lx_; ++i) {
//    for (unsigned int j = 0; j < ly_; ++j) {
//      if (grid_fluxx_init(i, j) > 0.0) {
//        std::cout << "ellipse_flux[" << i << "][" << j << "] = ("
//                  << ellipse_fluxx_[i][j] << ", " << ellipse_fluxy_[i][j]
//                  << "), grid_flux_init = (" << grid_fluxx_init(i, j) << ", "
//                  << grid_fluxy_init(i, j) << ")\n";
//      }
//    }
//  }

  boost::multi_array<double, 2> auxx(boost::extents[lx_][ly_]);
  boost::multi_array<double, 2> auxy(boost::extents[lx_][ly_]);
  for (unsigned int i = 0; i < lx_; ++i) {
    for (unsigned int j = 0; j < ly_; ++j) {
      auxx[i][j] = -1e-8 * grid_fluxx_init(i, j);
      auxy[i][j] = -1e-8 * grid_fluxy_init(i, j);
    }
  }
  std::string file_name = inset_name_ + "_ellipse_aux_" +
                          std::to_string(n_finished_integrations_) + ".eps";
  std::cerr << "Writing " << file_name << std::endl;
  write_flux_to_eps(file_name, auxx, auxy);

  //  for (unsigned int i = 0; i < lx_; ++i) {
  //    for (unsigned int j = 0; j < ly_; ++j) {
  //      if (grid_fluxx_init(i, j) < 0.0) {
  //        std::cout << "grid_fluxx_init(" << i << ", " << j
  //                  << ") = " << grid_fluxx_init(i, j) << "\n";
  //      }
  //    }
  //  }

  double t = 0.0;
  double delta_t = 1e-2;  // Initial time step.
  unsigned int iter = 0;

  // Integrate
  while (t < 1.0) {
    calculate_velocity(
      t,
      grid_fluxx_init,
      grid_fluxy_init,
      rho_ft_,
      rho_init_,
      &grid_vx,
      &grid_vy,
      lx_,
      ly_);
#pragma omp parallel for
    for (unsigned int i = 0; i < lx_; ++i) {
      for (unsigned int j = 0; j < ly_; ++j) {

        // We know, either because of the initialization or because of the
        // check at the end of the last iteration, that (proj_.x, proj_.y)
        // is inside the rectangle [0, lx_] x [0, ly_]. This fact guarantees
        // that interpolate_bilinearly() is given a point that cannot cause it
        // to fail.
        v_intp[i][j].x = interpolate_bilinearly(
          proj_[i][j].x,
          proj_[i][j].y,
          &grid_vx,
          'x',
          lx_,
          ly_);
        v_intp[i][j].y = interpolate_bilinearly(
          proj_[i][j].x,
          proj_[i][j].y,
          &grid_vy,
          'y',
          lx_,
          ly_);
      }
    }
    bool accept = false;
    while (!accept) {

      // Simple Euler step.

#pragma omp parallel for
      for (unsigned int i = 0; i < lx_; ++i) {
        for (unsigned int j = 0; j < ly_; ++j) {
          eul[i][j].x = proj_[i][j].x + v_intp[i][j].x * delta_t;
          eul[i][j].y = proj_[i][j].y + v_intp[i][j].y * delta_t;
        }
      }

      // Use "explicit midpoint method"
      // x <- x + delta_t * v_x(x + 0.5*delta_t*v_x(x,y,t),
      //                        y + 0.5*delta_t*v_y(x,y,t),
      //                        t + 0.5*delta_t)
      // and similarly for y.
      calculate_velocity(
        t + 0.5 * delta_t,
        grid_fluxx_init,
        grid_fluxy_init,
        rho_ft_,
        rho_init_,
        &grid_vx,
        &grid_vy,
        lx_,
        ly_);

      // Make sure we do not pass a point outside [0, lx_] x [0, ly_] to
      // interpolate_bilinearly(). Otherwise decrease the time step below and
      // try again.
      accept = all_points_are_in_domain(delta_t, &proj_, &v_intp, lx_, ly_);
      if (accept) {

        // Okay, we can run interpolate_bilinearly()

#pragma omp parallel for
        for (unsigned int i = 0; i < lx_; ++i) {
          for (unsigned int j = 0; j < ly_; ++j) {
            v_intp_half[i][j].x = interpolate_bilinearly(
              proj_[i][j].x + 0.5 * delta_t * v_intp[i][j].x,
              proj_[i][j].y + 0.5 * delta_t * v_intp[i][j].y,
              &grid_vx,
              'x',
              lx_,
              ly_);
            v_intp_half[i][j].y = interpolate_bilinearly(
              proj_[i][j].x + 0.5 * delta_t * v_intp[i][j].x,
              proj_[i][j].y + 0.5 * delta_t * v_intp[i][j].y,
              &grid_vy,
              'y',
              lx_,
              ly_);
            mid[i][j].x = proj_[i][j].x + v_intp_half[i][j].x * delta_t;
            mid[i][j].y = proj_[i][j].y + v_intp_half[i][j].y * delta_t;

            // Do not accept the integration step if the maximum squared
            // difference between the Euler and midpoint proposals exceeds
            // abs_tol. Neither should we accept the integration step if one
            // of the positions wandered out of the domain. If one of these
            // problems occurred, decrease the time step.
            const double sq_dist =
              (mid[i][j].x - eul[i][j].x) * (mid[i][j].x - eul[i][j].x) +
              (mid[i][j].y - eul[i][j].y) * (mid[i][j].y - eul[i][j].y);
            if (
              sq_dist > abs_tol || mid[i][j].x < 0.0 || mid[i][j].x > lx_ ||
              mid[i][j].y < 0.0 || mid[i][j].y > ly_) {
              accept = false;
            }
          }
        }
      }
      if (!accept) {
        delta_t *= dec_after_not_acc;
      }
    }

    // Control ouput
    if (iter % 10 == 0) {
      std::cerr << "iter = " << iter << ", t = " << t
                << ", delta_t = " << delta_t << "\n";
    }

    // When we get here, the integration step was accepted
    t += delta_t;
    ++iter;
    proj_ = mid;
    delta_t *= inc_after_acc;  // Try a larger step next time
  }

  //  for (unsigned int i = 0; i < lx_; ++i) {
  //    for (unsigned int j = 0; j < ly_; ++j) {
  //      std::cerr << "proj[" << i << "][" << j << "] = (" << proj_[i][j].x
  //                << ", " << proj_[i][j].y << ")\n";
  //    }
  //  }

  grid_fluxx_init.destroy_fftw_plan();
  grid_fluxy_init.destroy_fftw_plan();
  grid_fluxx_init.free();
  grid_fluxy_init.free();
  return;
}



bool all_map_points_are_in_domain(
  double delta_t,
  std::unordered_map<Point, Point> *proj_map,
  std::unordered_map<Point, Point> *v_intp,
  const unsigned int lx,
  const unsigned int ly
) {
  // Return false if and only if there exists a point that would be outside
  // [0, lx] x [0, ly]
  for (auto &[key, val] : (*proj_map)){
    double x = val.x() + 0.5 * delta_t * (*v_intp)[key].x();
    double y = val.y() + 0.5 * delta_t * (*v_intp)[key].y();
    if (x < 0.0 || x > lx || y < 0.0 || y > ly) {
      return false;
    }
  }
  return true;
}

// Return a map of initial quadtree point to point 
void InsetState::flatten_density_with_node_vertices()
{
  std::cerr << "In flatten_density_with_node_vertices()" << std::endl;

  // Constants for the numerical integrator
  const double inc_after_acc = 1.1;
  const double dec_after_not_acc = 0.75;
  const double abs_tol = (std::min(lx_, ly_) * 1e-6);

  // Clear previous triangle transformation data
  proj_qd_.triangle_transformation.clear();

  for (const Point &pt : unique_quadtree_corners_){
    proj_qd_.triangle_transformation.insert_or_assign(pt, pt);
  }

  // Allocate memory for the velocity grid
  boost::multi_array<double, 2> grid_vx(boost::extents[lx_][ly_]);
  boost::multi_array<double, 2> grid_vy(boost::extents[lx_][ly_]);

  // Prepare Fourier transforms for the flux
  FTReal2d grid_fluxx_init;
  FTReal2d grid_fluxy_init;
  grid_fluxx_init.allocate(lx_, ly_);
  grid_fluxy_init.allocate(lx_, ly_);
  grid_fluxx_init.make_fftw_plan(FFTW_RODFT01, FFTW_REDFT01);
  grid_fluxy_init.make_fftw_plan(FFTW_REDFT01, FFTW_RODFT01);

  // eul[i][j] will be the new position of proj_[i][j] proposed by a simple
  // Euler step: move a full time interval delta_t with the velocity at time t
  // and position (proj_[i][j].x, proj_[i][j].y)
  std::unordered_map<Point, Point> eul;

  // mid[i][j] will be the new displacement proposed by the midpoint
  // method (see comment below for the formula)
  std::unordered_map<Point, Point> mid;

  // (vx_intp, vy_intp) will be the velocity at position (proj_.x, proj_.y) at
  // time t
  std::unordered_map<Point, Point> v_intp;

  // (vx_intp_half, vy_intp_half) will be the velocity at the midpoint
  // (proj_.x + 0.5*delta_t*vx_intp, proj_.y + 0.5*delta_t*vy_intp) at time
  // t + 0.5*delta_t
  std::unordered_map<Point, Point> v_intp_half;

  // Initialize the Fourier transforms of gridvx[] and gridvy[] at
  // every point on the lx_-times-ly_ grid at t = 0. We must typecast lx_ and ly_
  // as double-precision numbers. Otherwise the ratios in the denominator
  // will evaluate as zero.
  double dlx = lx_;
  double dly = ly_;

  // We temporarily insert the Fourier coefficients for the x-components and
  // y-components of the flux vector into grid_fluxx_init and grid_fluxy_init
  for (unsigned int i = 0; i < lx_-1; ++i) {
    double di = i;
    for (unsigned int j = 0; j < ly_; ++j) {
      double denom = pi * ((di+1)/dlx + (j/(di+1)) * (j/dly) * (dlx/dly));
      grid_fluxx_init(i, j) =
        -rho_ft_(i+1, j) / denom;
    }
  }
  for (unsigned int j = 0; j < ly_; ++j) {
    grid_fluxx_init(lx_-1, j) = 0.0;
  }
  for (unsigned int i=0; i<lx_; ++i) {
    double di = i;
    for (unsigned int j = 0; j < ly_-1; ++j) {
      double denom = pi * ((di/(j+1)) * (di/dlx) * (dly/dlx) + (j+1)/dly);
      grid_fluxy_init(i, j) =
        -rho_ft_(i, j+1) / denom;
    }
  }
  for (unsigned int i=0; i<lx_; ++i) {
    grid_fluxy_init(i, ly_-1) = 0.0;
  }

  // Compute the flux vector and store the result in grid_fluxx_init and
  // grid_fluxy_init
  grid_fluxx_init.execute_fftw_plan();
  grid_fluxy_init.execute_fftw_plan();
  double t = 0.0;
  double delta_t = 1e-2;  // Initial time step.
  unsigned int iter = 0;

  // Integrate
  while (t < 1.0) {
    calculate_velocity(
      t,
      grid_fluxx_init,
      grid_fluxy_init,
      rho_ft_,
      rho_init_,
      &grid_vx,
      &grid_vy,
      lx_,
      ly_
    );
    
    for (const auto &[key, val] : proj_qd_.triangle_transformation){

      // We know, either because of the initialization or because of the
      // check at the end of the last iteration, that (proj_.x, proj_.y)
      // is inside the rectangle [0, lx_] x [0, ly_]. This fact guarantees
      // that interpolate_bilinearly() is given a point that cannot cause it
      // to fail.
      Point v_intp_val(
        interpolate_bilinearly(
          val.x(),
          val.y(),
          &grid_vx,
          'x',
          lx_,
          ly_
        ),
        interpolate_bilinearly(
          val.x(),
          val.y(),
          &grid_vy,
          'y',
          lx_,
          ly_
        )
      );
      v_intp.insert_or_assign(key, v_intp_val);
    }

    bool accept = false;
    while (!accept) {

      // Simple Euler step.
      for (const auto &[key, val] : proj_qd_.triangle_transformation) {
        Point eul_val(
          val.x() + v_intp[key].x() * delta_t,
          val.y() + v_intp[key].y() * delta_t
        );
        eul.insert_or_assign(key, eul_val);
      }

      // Use "explicit midpoint method"
      // x <- x + delta_t * v_x(x + 0.5*delta_t*v_x(x,y,t),
      //                        y + 0.5*delta_t*v_y(x,y,t),
      //                        t + 0.5*delta_t)
      // and similarly for y.
      calculate_velocity(
        t + 0.5*delta_t,
        grid_fluxx_init,
        grid_fluxy_init,
        rho_ft_,
        rho_init_,
        &grid_vx,
        &grid_vy,
        lx_,
        ly_
      );

      // Make sure we do not pass a point outside [0, lx_] x [0, ly_] to
      // interpolate_bilinearly(). Otherwise decrease the time step below and
      // try again.
      accept = all_map_points_are_in_domain(delta_t, &proj_qd_.triangle_transformation, &v_intp, lx_, ly_);
      if (accept) {

        // Okay, we can run interpolate_bilinearly()
        for (const auto &[key, val] : proj_qd_.triangle_transformation){
          Point v_intp_half_val(
            interpolate_bilinearly(
              val.x() + 0.5 * delta_t * v_intp[key].x(),
              val.y() + 0.5 * delta_t * v_intp[key].y(),
              &grid_vx,
              'x',
              lx_,
              ly_
            ),
            interpolate_bilinearly(
              val.x() + 0.5 * delta_t * v_intp[key].x(),
              val.y() + 0.5 * delta_t * v_intp[key].y(),
              &grid_vy,
              'y',
              lx_,
              ly_
            )
          );
          v_intp_half.insert_or_assign(key, v_intp_half_val);
          Point mid_val(
            val.x() + v_intp_half[key].x() * delta_t,
            val.y() + v_intp_half[key].y() * delta_t
          );
          mid.insert_or_assign(key, mid_val);

          // Do not accept the integration step if the maximum squared
          // difference between the Euler and midpoint proposals exceeds
          // abs_tol. Neither should we accept the integration step if one
          // of the positions wandered out of the domain. If one of these
          // problems occurred, decrease the time step.
          const double sq_dist =
            (mid[key].x() - eul[key].x()) * (mid[key].x() - eul[key].x())
            + (mid[key].y() - eul[key].y()) * (mid[key].y() - eul[key].y());
          if (sq_dist > abs_tol ||
              mid[key].x() < 0.0 || mid[key].x() > lx_ ||
              mid[key].y() < 0.0 || mid[key].y() > ly_) {
            accept = false;
          }
        }
      }
      if (!accept) {
        delta_t *= dec_after_not_acc;
      }
    }

    // Control ouput
    if (iter % 10 == 0) {
      std::cerr << "iter = "
                << iter
                << ", t = "
                << t
                << ", delta_t = "
                << delta_t
                << "\n";
    }

    // When we get here, the integration step was accepted
    t += delta_t;
    ++iter;
    
    // Update the triangle transformation map
    proj_qd_.triangle_transformation = mid;
    delta_t *= inc_after_acc;  // Try a larger step next time
  }
  
  // Add current proj to proj_sequence vector
  proj_sequence_.push_back(proj_qd_);
  
  // Clean up
  grid_fluxx_init.destroy_fftw_plan();
  grid_fluxy_init.destroy_fftw_plan();
  grid_fluxx_init.free();
  grid_fluxy_init.free();

  return;
}<|MERGE_RESOLUTION|>--- conflicted
+++ resolved
@@ -8,7 +8,6 @@
 // Function to calculate the velocity at the grid points (x, y) with x =
 // 0.5, 1.5, ..., lx-0.5 and y = 0.5, 1.5, ..., ly-0.5 at time t
 void calculate_velocity(
-<<<<<<< HEAD
   double t,
   FTReal2d &grid_fluxx_init,
   FTReal2d &grid_fluxy_init,
@@ -19,34 +18,16 @@
   const unsigned int lx,
   const unsigned int ly)
 {
-=======
-    double t,
-    FTReal2d &grid_fluxx_init,
-    FTReal2d &grid_fluxy_init,
-    FTReal2d &rho_ft,
-    FTReal2d &rho_init,
-    boost::multi_array<double, 2> *grid_vx,
-    boost::multi_array<double, 2> *grid_vy,
-    const unsigned int lx,
-    const unsigned int ly
-) {
->>>>>>> 989787ab
   double rho;
 
-  //std::cout << "rho_init_(256, 256) = " << rho_init_(256, 256) << std::endl;
+  // std::cout << "rho_init_(256, 256) = " << rho_init_(256, 256) << std::endl;
 
 #pragma omp parallel for private(rho)
   for (unsigned int i = 0; i < lx; ++i) {
     for (unsigned int j = 0; j < ly; ++j) {
-<<<<<<< HEAD
       rho = rho_ft(0, 0) + (1.0 - t) * (rho_init_(i, j) - rho_ft(0, 0));
       (*grid_vx)[i][j] = grid_fluxx_init(i, j) / rho;
       (*grid_vy)[i][j] = grid_fluxy_init(i, j) / rho;
-=======
-      rho = rho_ft(0, 0) + (1.0 - t) * (rho_init(i, j) - rho_ft(0,0));
-      (*grid_vx)[i][j] = -grid_fluxx_init(i, j) / rho;
-      (*grid_vy)[i][j] = -grid_fluxy_init(i, j) / rho;
->>>>>>> 989787ab
     }
   }
   return;
@@ -73,13 +54,12 @@
   return true;
 }
 
-
 // Function to integrate the equations of motion with the fast flow-based
 // method
 void InsetState::flatten_density()
 {
-  //std::cerr << "In flatten_density()" << std::endl;
-  //std::cout << "rho_ft_[0][0] = " << rho_ft_(0, 0) << std::endl;
+  // std::cerr << "In flatten_density()" << std::endl;
+  // std::cout << "rho_ft_[0][0] = " << rho_ft_(0, 0) << std::endl;
 
   // Constants for the numerical integrator
   const double inc_after_acc = 1.1;
@@ -166,16 +146,17 @@
   grid_fluxx_init.execute_fftw_plan();
   grid_fluxy_init.execute_fftw_plan();
 
-//  for (unsigned int i = 0; i < lx_; ++i) {
-//    for (unsigned int j = 0; j < ly_; ++j) {
-//      if (grid_fluxx_init(i, j) > 0.0) {
-//        std::cout << "ellipse_flux[" << i << "][" << j << "] = ("
-//                  << ellipse_fluxx_[i][j] << ", " << ellipse_fluxy_[i][j]
-//                  << "), grid_flux_init = (" << grid_fluxx_init(i, j) << ", "
-//                  << grid_fluxy_init(i, j) << ")\n";
-//      }
-//    }
-//  }
+  //  for (unsigned int i = 0; i < lx_; ++i) {
+  //    for (unsigned int j = 0; j < ly_; ++j) {
+  //      if (grid_fluxx_init(i, j) > 0.0) {
+  //        std::cout << "ellipse_flux[" << i << "][" << j << "] = ("
+  //                  << ellipse_fluxx_[i][j] << ", " << ellipse_fluxy_[i][j]
+  //                  << "), grid_flux_init = (" << grid_fluxx_init(i, j) << ",
+  //                  "
+  //                  << grid_fluxy_init(i, j) << ")\n";
+  //      }
+  //    }
+  //  }
 
   boost::multi_array<double, 2> auxx(boost::extents[lx_][ly_]);
   boost::multi_array<double, 2> auxy(boost::extents[lx_][ly_]);
@@ -345,18 +326,16 @@
   return;
 }
 
-
-
 bool all_map_points_are_in_domain(
   double delta_t,
   std::unordered_map<Point, Point> *proj_map,
   std::unordered_map<Point, Point> *v_intp,
   const unsigned int lx,
-  const unsigned int ly
-) {
+  const unsigned int ly)
+{
   // Return false if and only if there exists a point that would be outside
   // [0, lx] x [0, ly]
-  for (auto &[key, val] : (*proj_map)){
+  for (auto &[key, val] : (*proj_map)) {
     double x = val.x() + 0.5 * delta_t * (*v_intp)[key].x();
     double y = val.y() + 0.5 * delta_t * (*v_intp)[key].y();
     if (x < 0.0 || x > lx || y < 0.0 || y > ly) {
@@ -366,7 +345,7 @@
   return true;
 }
 
-// Return a map of initial quadtree point to point 
+// Return a map of initial quadtree point to point
 void InsetState::flatten_density_with_node_vertices()
 {
   std::cerr << "In flatten_density_with_node_vertices()" << std::endl;
@@ -379,7 +358,7 @@
   // Clear previous triangle transformation data
   proj_qd_.triangle_transformation.clear();
 
-  for (const Point &pt : unique_quadtree_corners_){
+  for (const Point &pt : unique_quadtree_corners_) {
     proj_qd_.triangle_transformation.insert_or_assign(pt, pt);
   }
 
@@ -414,35 +393,35 @@
   std::unordered_map<Point, Point> v_intp_half;
 
   // Initialize the Fourier transforms of gridvx[] and gridvy[] at
-  // every point on the lx_-times-ly_ grid at t = 0. We must typecast lx_ and ly_
-  // as double-precision numbers. Otherwise the ratios in the denominator
+  // every point on the lx_-times-ly_ grid at t = 0. We must typecast lx_ and
+  // ly_ as double-precision numbers. Otherwise the ratios in the denominator
   // will evaluate as zero.
   double dlx = lx_;
   double dly = ly_;
 
   // We temporarily insert the Fourier coefficients for the x-components and
   // y-components of the flux vector into grid_fluxx_init and grid_fluxy_init
-  for (unsigned int i = 0; i < lx_-1; ++i) {
+  for (unsigned int i = 0; i < lx_ - 1; ++i) {
     double di = i;
     for (unsigned int j = 0; j < ly_; ++j) {
-      double denom = pi * ((di+1)/dlx + (j/(di+1)) * (j/dly) * (dlx/dly));
-      grid_fluxx_init(i, j) =
-        -rho_ft_(i+1, j) / denom;
+      double denom =
+        pi * ((di + 1) / dlx + (j / (di + 1)) * (j / dly) * (dlx / dly));
+      grid_fluxx_init(i, j) = -rho_ft_(i + 1, j) / denom;
     }
   }
   for (unsigned int j = 0; j < ly_; ++j) {
-    grid_fluxx_init(lx_-1, j) = 0.0;
-  }
-  for (unsigned int i=0; i<lx_; ++i) {
+    grid_fluxx_init(lx_ - 1, j) = 0.0;
+  }
+  for (unsigned int i = 0; i < lx_; ++i) {
     double di = i;
-    for (unsigned int j = 0; j < ly_-1; ++j) {
-      double denom = pi * ((di/(j+1)) * (di/dlx) * (dly/dlx) + (j+1)/dly);
-      grid_fluxy_init(i, j) =
-        -rho_ft_(i, j+1) / denom;
-    }
-  }
-  for (unsigned int i=0; i<lx_; ++i) {
-    grid_fluxy_init(i, ly_-1) = 0.0;
+    for (unsigned int j = 0; j < ly_ - 1; ++j) {
+      double denom =
+        pi * ((di / (j + 1)) * (di / dlx) * (dly / dlx) + (j + 1) / dly);
+      grid_fluxy_init(i, j) = -rho_ft_(i, j + 1) / denom;
+    }
+  }
+  for (unsigned int i = 0; i < lx_; ++i) {
+    grid_fluxy_init(i, ly_ - 1) = 0.0;
   }
 
   // Compute the flux vector and store the result in grid_fluxx_init and
@@ -464,10 +443,9 @@
       &grid_vx,
       &grid_vy,
       lx_,
-      ly_
-    );
-    
-    for (const auto &[key, val] : proj_qd_.triangle_transformation){
+      ly_);
+
+    for (const auto &[key, val] : proj_qd_.triangle_transformation) {
 
       // We know, either because of the initialization or because of the
       // check at the end of the last iteration, that (proj_.x, proj_.y)
@@ -475,23 +453,8 @@
       // that interpolate_bilinearly() is given a point that cannot cause it
       // to fail.
       Point v_intp_val(
-        interpolate_bilinearly(
-          val.x(),
-          val.y(),
-          &grid_vx,
-          'x',
-          lx_,
-          ly_
-        ),
-        interpolate_bilinearly(
-          val.x(),
-          val.y(),
-          &grid_vy,
-          'y',
-          lx_,
-          ly_
-        )
-      );
+        interpolate_bilinearly(val.x(), val.y(), &grid_vx, 'x', lx_, ly_),
+        interpolate_bilinearly(val.x(), val.y(), &grid_vy, 'y', lx_, ly_));
       v_intp.insert_or_assign(key, v_intp_val);
     }
 
@@ -502,8 +465,7 @@
       for (const auto &[key, val] : proj_qd_.triangle_transformation) {
         Point eul_val(
           val.x() + v_intp[key].x() * delta_t,
-          val.y() + v_intp[key].y() * delta_t
-        );
+          val.y() + v_intp[key].y() * delta_t);
         eul.insert_or_assign(key, eul_val);
       }
 
@@ -513,7 +475,7 @@
       //                        t + 0.5*delta_t)
       // and similarly for y.
       calculate_velocity(
-        t + 0.5*delta_t,
+        t + 0.5 * delta_t,
         grid_fluxx_init,
         grid_fluxy_init,
         rho_ft_,
@@ -521,17 +483,21 @@
         &grid_vx,
         &grid_vy,
         lx_,
-        ly_
-      );
+        ly_);
 
       // Make sure we do not pass a point outside [0, lx_] x [0, ly_] to
       // interpolate_bilinearly(). Otherwise decrease the time step below and
       // try again.
-      accept = all_map_points_are_in_domain(delta_t, &proj_qd_.triangle_transformation, &v_intp, lx_, ly_);
+      accept = all_map_points_are_in_domain(
+        delta_t,
+        &proj_qd_.triangle_transformation,
+        &v_intp,
+        lx_,
+        ly_);
       if (accept) {
 
         // Okay, we can run interpolate_bilinearly()
-        for (const auto &[key, val] : proj_qd_.triangle_transformation){
+        for (const auto &[key, val] : proj_qd_.triangle_transformation) {
           Point v_intp_half_val(
             interpolate_bilinearly(
               val.x() + 0.5 * delta_t * v_intp[key].x(),
@@ -539,22 +505,18 @@
               &grid_vx,
               'x',
               lx_,
-              ly_
-            ),
+              ly_),
             interpolate_bilinearly(
               val.x() + 0.5 * delta_t * v_intp[key].x(),
               val.y() + 0.5 * delta_t * v_intp[key].y(),
               &grid_vy,
               'y',
               lx_,
-              ly_
-            )
-          );
+              ly_));
           v_intp_half.insert_or_assign(key, v_intp_half_val);
           Point mid_val(
             val.x() + v_intp_half[key].x() * delta_t,
-            val.y() + v_intp_half[key].y() * delta_t
-          );
+            val.y() + v_intp_half[key].y() * delta_t);
           mid.insert_or_assign(key, mid_val);
 
           // Do not accept the integration step if the maximum squared
@@ -563,11 +525,11 @@
           // of the positions wandered out of the domain. If one of these
           // problems occurred, decrease the time step.
           const double sq_dist =
-            (mid[key].x() - eul[key].x()) * (mid[key].x() - eul[key].x())
-            + (mid[key].y() - eul[key].y()) * (mid[key].y() - eul[key].y());
-          if (sq_dist > abs_tol ||
-              mid[key].x() < 0.0 || mid[key].x() > lx_ ||
-              mid[key].y() < 0.0 || mid[key].y() > ly_) {
+            (mid[key].x() - eul[key].x()) * (mid[key].x() - eul[key].x()) +
+            (mid[key].y() - eul[key].y()) * (mid[key].y() - eul[key].y());
+          if (
+            sq_dist > abs_tol || mid[key].x() < 0.0 || mid[key].x() > lx_ ||
+            mid[key].y() < 0.0 || mid[key].y() > ly_) {
             accept = false;
           }
         }
@@ -579,27 +541,22 @@
 
     // Control ouput
     if (iter % 10 == 0) {
-      std::cerr << "iter = "
-                << iter
-                << ", t = "
-                << t
-                << ", delta_t = "
-                << delta_t
-                << "\n";
+      std::cerr << "iter = " << iter << ", t = " << t
+                << ", delta_t = " << delta_t << "\n";
     }
 
     // When we get here, the integration step was accepted
     t += delta_t;
     ++iter;
-    
+
     // Update the triangle transformation map
     proj_qd_.triangle_transformation = mid;
     delta_t *= inc_after_acc;  // Try a larger step next time
   }
-  
+
   // Add current proj to proj_sequence vector
   proj_sequence_.push_back(proj_qd_);
-  
+
   // Clean up
   grid_fluxx_init.destroy_fftw_plan();
   grid_fluxy_init.destroy_fftw_plan();
