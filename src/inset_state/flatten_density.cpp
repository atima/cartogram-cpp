#include "constants.hpp"
#include "inset_state.hpp"
#include "interpolate_bilinearly.hpp"

// Function to calculate the velocity at the grid points (x, y) with x =
// 0.5, 1.5, ..., lx-0.5 and y = 0.5, 1.5, ..., ly-0.5 at time t
void calculate_velocity(
  double t,
  const FTReal2d &grid_fluxx_init,
  const FTReal2d &grid_fluxy_init,
  const FTReal2d &rho_ft,
  const FTReal2d &rho_init,
  boost::multi_array<double, 2> &grid_vx,
  boost::multi_array<double, 2> &grid_vy,
  const unsigned int lx,
  const unsigned int ly)
{
#pragma omp parallel for default(none) shared( \
    grid_fluxx_init,                           \
      grid_fluxy_init,                         \
      grid_vx,                                 \
      grid_vy,                                 \
      lx,                                      \
      ly,                                      \
      rho_ft,                                  \
      rho_init,                                \
      t)
  for (unsigned int i = 0; i < lx; ++i) {
    for (unsigned int j = 0; j < ly; ++j) {
      double rho = rho_ft(0, 0) + (1.0 - t) * (rho_init(i, j) - rho_ft(0, 0));
      grid_vx[i][j] = -grid_fluxx_init(i, j) / rho;
      grid_vy[i][j] = -grid_fluxy_init(i, j) / rho;
    }
  }
}

bool all_points_are_in_domain(
  double delta_t,
  const boost::multi_array<Point, 2> &proj,
  const boost::multi_array<Vector, 2> &v_intp,
  const unsigned int lx,
  const unsigned int ly)
{
  // Return false if and only if there exists a point that would be outside
  // [0, lx] x [0, ly]
  bool in_domain = true;

#pragma omp parallel for reduction(&& : in_domain) default(none) \
  shared(delta_t, proj, v_intp, lx, ly)
  for (unsigned int i = 0; i < lx; ++i) {
    for (unsigned int j = 0; j < ly; ++j) {
      double x = (proj)[i][j].x() + 0.5 * delta_t * (v_intp)[i][j].x();
      double y = (proj)[i][j].y() + 0.5 * delta_t * (v_intp)[i][j].y();
      if (x < 0.0 || x > lx || y < 0.0 || y > ly) {
        in_domain = false;
      }
    }
  }
  return in_domain;
}

// Function to integrate the equations of motion with the fast flow-based
// method
void InsetState::flatten_density()
{
  // Constants for the numerical integrator
  const double inc_after_acc = 1.1;
  const double dec_after_not_acc = 0.75;
  const double abs_tol = (std::min(lx_, ly_) * 1e-6);

  // Resize proj_ multi-array if running for the first time
  if (proj_.shape()[0] != lx_ || proj_.shape()[1] != ly_) {
    proj_.resize(boost::extents[lx_][ly_]);
  }

#pragma omp parallel for default(none) shared(proj_)
  for (unsigned int i = 0; i < lx_; ++i) {
    for (unsigned int j = 0; j < ly_; ++j) {
      proj_[i][j] = Point(i + 0.5, j + 0.5);
    }
  }

  // Allocate memory for the velocity grid
  boost::multi_array<double, 2> grid_vx(boost::extents[lx_][ly_]);
  boost::multi_array<double, 2> grid_vy(boost::extents[lx_][ly_]);

  // eul[i][j] will be the new position of proj_[i][j] proposed by a simple
  // Euler step: move a full time interval delta_t with the velocity at time t
  // and position (proj_[i][j].x, proj_[i][j].y)
  boost::multi_array<Point, 2> eul(boost::extents[lx_][ly_]);

  // mid[i][j] will be the new displacement proposed by the midpoint
  // method (see comment below for the formula)
  boost::multi_array<Point, 2> mid(boost::extents[lx_][ly_]);

  // (vx_intp, vy_intp) will be the velocity at position (proj_.x, proj_.y) at
  // time t
  boost::multi_array<Vector, 2> v_intp(boost::extents[lx_][ly_]);

  // (vx_intp_half, vy_intp_half) will be the velocity at the midpoint
  // (proj_.x + 0.5*delta_t*vx_intp, proj_.y + 0.5*delta_t*vy_intp) at time
  // t + 0.5*delta_t
  boost::multi_array<Vector, 2> v_intp_half(boost::extents[lx_][ly_]);

  // Initialize the Fourier transforms of gridvx[] and gridvy[] at
  // every point on the lx_-times-ly_ grid at t = 0. We must typecast lx_ and
  // ly_ as double-precision numbers. Otherwise, the ratios in the denominator
  // will evaluate as zero.
  const double dlx = lx_;
  const double dly = ly_;

  // We temporarily insert the Fourier coefficients for the x-components and
  // y-components of the flux vector into grid_fluxx_init and grid_fluxy_init.
  // The reason for `+1` in `di+1` stems from the RODFT10 formula at:
  // https://www.fftw.org/fftw3_doc/1d-Real_002dodd-DFTs-_0028DSTs_0029.html
#pragma omp parallel for default(none) shared(dlx, dly)
  for (unsigned int i = 0; i < lx_ - 1; ++i) {
    double di = i;
    for (unsigned int j = 0; j < ly_; ++j) {
      double denom =
        pi * ((di + 1) / dlx + (j / (di + 1)) * (j / dly) * (dlx / dly));
      grid_fluxx_init_(i, j) = -rho_ft_(i + 1, j) / denom;
    }
  }
  for (unsigned int j = 0; j < ly_; ++j) {
    grid_fluxx_init_(lx_ - 1, j) = 0.0;
  }
#pragma omp parallel for default(none) shared(dlx, dly)
  for (unsigned int i = 0; i < lx_; ++i) {
    double di = i;
    for (unsigned int j = 0; j < ly_ - 1; ++j) {
      double denom =
        pi * ((di / (j + 1)) * (di / dlx) * (dly / dlx) + (j + 1) / dly);
      grid_fluxy_init_(i, j) = -rho_ft_(i, j + 1) / denom;
    }
  }
  for (unsigned int i = 0; i < lx_; ++i) {
    grid_fluxy_init_(i, ly_ - 1) = 0.0;
  }

  // Compute the flux vector and store the result in grid_fluxx_init and
  // grid_fluxy_init
  execute_fftw_plans_for_flux();

  double t = 0.0;
  double delta_t = 1e-2;  // Initial time step.
  unsigned int iter = 0;
  const unsigned int max_iter = 300;

  // Integrate
  while (t < 1.0 && iter <= max_iter) {
    calculate_velocity(
      t,
      grid_fluxx_init_,
      grid_fluxy_init_,
      rho_ft_,
      rho_init_,
      grid_vx,
      grid_vy,
      lx_,
      ly_);
#pragma omp parallel for default(none) shared(proj_, v_intp, grid_vx, grid_vy)
    for (unsigned int i = 0; i < lx_; ++i) {
      for (unsigned int j = 0; j < ly_; ++j) {
        // We know, either because of the initialization or because of the
        // check at the end of the last iteration, that (proj_.x, proj_.y)
        // is inside the rectangle [0, lx_] x [0, ly_]. This fact guarantees
        // that interpolate_bilinearly() is given a point that cannot cause it
        // to fail.
        double vx = interpolate_bilinearly(
          proj_[i][j].x(),
          proj_[i][j].y(),
          grid_vx,
          'x',
          lx_,
          ly_);
        double vy = interpolate_bilinearly(
          proj_[i][j].x(),
          proj_[i][j].y(),
          grid_vy,
          'y',
          lx_,
          ly_);
        v_intp[i][j] = Vector(vx, vy);
      }
    }

    bool accept = false;
    while (!accept) {
// Simple Euler step
#pragma omp parallel for default(none) shared(proj_, v_intp, delta_t, eul)
      for (unsigned int i = 0; i < lx_; ++i) {
        for (unsigned int j = 0; j < ly_; ++j) {
          eul[i][j] = Point(
            proj_[i][j].x() + v_intp[i][j].x() * delta_t,
            proj_[i][j].y() + v_intp[i][j].y() * delta_t);
        }
      }

      // Use "explicit midpoint method"
      // x <- x + delta_t * v_x(x + 0.5*delta_t*v_x(x,y,t),
      //                        y + 0.5*delta_t*v_y(x,y,t),
      //                        t + 0.5*delta_t)
      // and similarly for y.
      calculate_velocity(
        t + 0.5 * delta_t,
        grid_fluxx_init_,
        grid_fluxy_init_,
        rho_ft_,
        rho_init_,
        grid_vx,
        grid_vy,
        lx_,
        ly_);

      // Make sure we do not pass a point outside [0, lx_] x [0, ly_] to
      // interpolate_bilinearly(). Otherwise, decrease the time step below and
      // try again.
      accept = all_points_are_in_domain(delta_t, proj_, v_intp, lx_, ly_);
      if (accept) {
        // Okay, we can run interpolate_bilinearly()
#pragma omp parallel for default(none) shared( \
    abs_tol,                                   \
      accept,                                  \
      delta_t,                                 \
      eul,                                     \
      grid_vx,                                 \
      grid_vy,                                 \
      mid,                                     \
      v_intp,                                  \
      v_intp_half)
        for (unsigned int i = 0; i < lx_; ++i) {
          for (unsigned int j = 0; j < ly_; ++j) {
            double vx_half = interpolate_bilinearly(
              proj_[i][j].x() + 0.5 * delta_t * v_intp[i][j].x(),
              proj_[i][j].y() + 0.5 * delta_t * v_intp[i][j].y(),
              grid_vx,
              'x',
              lx_,
              ly_);
            double vy_half = interpolate_bilinearly(
              proj_[i][j].x() + 0.5 * delta_t * v_intp[i][j].x(),
              proj_[i][j].y() + 0.5 * delta_t * v_intp[i][j].y(),
              grid_vy,
              'y',
              lx_,
              ly_);
            v_intp_half[i][j] = Vector(vx_half, vy_half);
            mid[i][j] = Point(
              proj_[i][j].x() + v_intp_half[i][j].x() * delta_t,
              proj_[i][j].y() + v_intp_half[i][j].y() * delta_t);

            // Do not accept the integration step if the maximum squared
            // difference between the Euler and midpoint proposals exceeds
            // abs_tol. Neither should we accept the integration step if one
            // of the positions wandered out of the domain. If one of these
            // problems occurred, decrease the time step.
            double sq_dist = CGAL::squared_distance(mid[i][j], eul[i][j]);
            if (
              sq_dist > abs_tol || mid[i][j].x() < 0.0 ||
              mid[i][j].x() > lx_ || mid[i][j].y() < 0.0 ||
              mid[i][j].y() > ly_) {
              accept = false;
            }
          }
        }
      }
      if (!accept) {
        delta_t *= dec_after_not_acc;
      }
    }

    // Control output and update for next iteration
    if (iter % 10 == 0) {
      std::cerr << "iter = " << iter << ", t = " << t
                << ", delta_t = " << delta_t << "\n";
    }

    // When we get here, the integration step was accepted
    t += delta_t;
    ++iter;
    proj_ = mid;
    delta_t *= inc_after_acc;  // Try a larger step next time
  }
  is_simple();
}

bool all_map_points_are_in_domain(
  const double delta_t,
  const std::unordered_map<Point, Point> &proj_map,
  const std::unordered_map<Point, Vector> &v_intp,
  const unsigned int lx,
  const unsigned int ly)
{
  // Return false if and only if there exists a point that would be outside
  // [0, lx] x [0, ly]
  for (const auto &[key, val] : proj_map) {
    double x = val.x() + 0.5 * delta_t * v_intp.at(key).x();
    double y = val.y() + 0.5 * delta_t * v_intp.at(key).y();

    // if close to 0 using EPS, make 0, or greater than lx or ly, make lx or ly
    if (abs(x) < dbl_epsilon || abs(x - lx) < dbl_epsilon)
      x = (abs(x) < dbl_epsilon) ? 0 : lx;
    if (abs(y) < dbl_epsilon || abs(y - ly) < dbl_epsilon)
      y = (abs(y) < dbl_epsilon) ? 0 : ly;

    if (x < 0.0 || x > lx || y < 0.0 || y > ly) {
      return false;
    }
  }
  return true;
}

double calculate_velocity_for_point(
  unsigned int i,
  unsigned int j,
  char direction,
  double t,
  const FTReal2d &grid_fluxx_init,
  const FTReal2d &grid_fluxy_init,
  const FTReal2d &rho_ft,
  const FTReal2d &rho_init)
{
  double rho = rho_ft(0, 0) + (1.0 - t) * (rho_init(i, j) - rho_ft(0, 0));
  return (direction == 'x') ? (-grid_fluxx_init(i, j) / rho)
                            : (-grid_fluxy_init(i, j) / rho);
}

bool InsetState::flatten_density_with_node_vertices()
{
  std::cerr << "In flatten_density_with_node_vertices()" << std::endl;

  // Constants for the numerical integrator
  const double inc_after_acc = 1.5;
  const double dec_after_not_acc = 0.5;
  const double abs_tol = (std::min(lx_, ly_) * 1e-6);

  // Clear previous triangle transformation data
  proj_qd_.triangle_transformation.clear();

  for (const Point &pt : unique_quadtree_corners_) {
    proj_qd_.triangle_transformation.insert_or_assign(pt, pt);
  }

  // eul[(i, j)] will be the new position of
  // proj_qd_.triangle_transformation[(i, j)] proposed by a simple Euler step:
  // move a full time interval delta_t with the velocity at time t and position
  // (proj_qd_.triangle_transformation[(i, j)].x,
  // proj_qd_.triangle_transformation[(i, j)].y)
  std::unordered_map<Point, Point> eul;
  eul.reserve(4 * proj_qd_.triangle_transformation.size());

  // mid[(i, j)] will be the new displacement proposed by the midpoint
  // method (see comment below for the formula)
  std::unordered_map<Point, Point> mid;
  mid.reserve(4 * proj_qd_.triangle_transformation.size());

  // v_intp[(i, j)] will be the velocity at position
  // (proj_qd_.triangle_transformation[(i, j)].x,
  // proj_qd_.triangle_transformation[(i, j)].y) at time t
  std::unordered_map<Point, Vector> v_intp;
  v_intp.reserve(4 * proj_qd_.triangle_transformation.size());

  // v_intp_half[(i, j)] will be the velocity at the midpoint
  // (proj_qd_.triangle_transformation[(i, j)].x + 0.5 * delta_t * v_intp[(i,
  // j)].x, proj_qd_.triangle_transformation[(i, j)].y + 0.5 * delta_t *
  // v_intp[(i, j)].y) at time t + 0.5 * delta_t
  std::unordered_map<Point, Vector> v_intp_half;
  v_intp_half.reserve(4 * proj_qd_.triangle_transformation.size());

  // We must typecast lx_ and ly_ as double-precision numbers. Otherwise, the
  // ratios in the denominator will evaluate as zero.
  double dlx = lx_;
  double dly = ly_;

  // We temporarily insert the Fourier coefficients for the x-components and
  // y-components of the flux vector into grid_fluxx_init and grid_fluxy_init
  // The reason for +1 in di+1 stems from the RODFT10 formula at:
  // https://www.fftw.org/fftw3_doc/1d-Real_002dodd-DFTs-_0028DSTs_0029.html
#pragma omp parallel for default(none) shared(dlx, dly)
  for (unsigned int i = 0; i < lx_ - 1; ++i) {
    const double di = i;
    for (unsigned int j = 0; j < ly_; ++j) {
      const double denom =
        pi * ((di + 1) / dlx + (j / (di + 1)) * (j / dly) * (dlx / dly));
      grid_fluxx_init_(i, j) = -rho_ft_(i + 1, j) / denom;
    }
  }
  for (unsigned int j = 0; j < ly_; ++j) {
    grid_fluxx_init_(lx_ - 1, j) = 0.0;
  }
#pragma omp parallel for default(none) shared(dlx, dly)
  for (unsigned int i = 0; i < lx_; ++i) {
    const double di = i;
    for (unsigned int j = 0; j < ly_ - 1; ++j) {
      const double denom =
        pi * ((di / (j + 1)) * (di / dlx) * (dly / dlx) + (j + 1) / dly);
      grid_fluxy_init_(i, j) = -rho_ft_(i, j + 1) / denom;
    }
  }
  for (unsigned int i = 0; i < lx_; ++i) {
    grid_fluxy_init_(i, ly_ - 1) = 0.0;
  }

  // Compute the flux vector and store the result in grid_fluxx_init and
  // grid_fluxy_init
  execute_fftw_plans_for_flux();

  double t = 0.0;
  double delta_t = 0.30;  // Initial time step.
  unsigned int iter = 0;
  unsigned int max_iter = 300;

  // Integrate
  while (t < 1.0 && iter <= max_iter) {

    // calculate_velocity lambda function
    std::function<double(unsigned int, unsigned int, char)>
      cal_velocity_at_current_time =
        [&](unsigned int i, unsigned int j, char direction) {
          return calculate_velocity_for_point(
            i,
            j,
            direction,
            t,
            grid_fluxx_init_,
            grid_fluxy_init_,
            rho_ft_,
            rho_init_);
        };

    for (const auto &[key, val] : proj_qd_.triangle_transformation) {

      // We know, either because of the initialization or because of the
      // check at the end of the last iteration, that
      // proj_qd_.triangle_transformation[(i, j)] is inside the rectangle
      // [0, lx_] x [0, ly_]. This fact guarantees that
      // interpolate_bilinearly() is given a point that cannot cause it to
      // fail.
      Vector v_intp_val(
        interpolate_bilinearly(
          val.x(),
          val.y(),
          cal_velocity_at_current_time,
          'x',
          lx_,
          ly_),
        interpolate_bilinearly(
          val.x(),
          val.y(),
          cal_velocity_at_current_time,
          'y',
          lx_,
          ly_));
      v_intp.insert_or_assign(key, v_intp_val);
    }

    bool accept = false;
    while (!accept) {

      // Simple Euler step.
      for (const auto &[key, val] : proj_qd_.triangle_transformation) {
        Point eul_val(
          val.x() + v_intp[key].x() * delta_t,
          val.y() + v_intp[key].y() * delta_t);
        eul.insert_or_assign(key, eul_val);
      }

      // Use "explicit midpoint method"
      // x <- x + delta_t * v_x(x + 0.5 * delta_t * v_x(x, y, t),
      //                        y + 0.5 * delta_t *v_y(x, y, t),
      //                        t + 0.5 * delta_t)
      // and similarly for y.
      std::function<double(unsigned int, unsigned int, char)>
        cal_velocity_at_mid_time =
          [&](unsigned int i, unsigned int j, char direction) {
            return calculate_velocity_for_point(
              i,
              j,
              direction,
              t + 0.5 * delta_t,
              grid_fluxx_init_,
              grid_fluxy_init_,
              rho_ft_,
              rho_init_);
          };

      // Make sure we do not pass a point outside [0, lx_] x [0, ly_] to
      // interpolate_bilinearly(). Otherwise, decrease the time step below and
      // try again.
      accept = all_map_points_are_in_domain(
        delta_t,
        proj_qd_.triangle_transformation,
        v_intp,
        lx_,
        ly_);

      // Check whether any Delaunay triangle projections flip the projected
      // triangle. This is an issue as it can lead to intersection during
      // project. We resolve by increasing the blur width and running the steps
      // again.
      for (Delaunay::Finite_faces_iterator fit =
             proj_qd_.dt.finite_faces_begin();
           fit != proj_qd_.dt.finite_faces_end();
           ++fit) {
        const Point p1_ori = fit->vertex(0)->point();
        const Point p2_ori = fit->vertex(1)->point();
        const Point p3_ori = fit->vertex(2)->point();

        const Point p1_proj = proj_qd_.triangle_transformation[p1_ori];
        const Point p2_proj = proj_qd_.triangle_transformation[p2_ori];
        const Point p3_proj = proj_qd_.triangle_transformation[p3_ori];

        const double area_ori_triangle = CGAL::area(p1_ori, p2_ori, p3_ori);
        const double area_proj_triangle =
          CGAL::area(p1_proj, p2_proj, p3_proj);

        // If the area of the original triangle and the area of the projected
        // triangle have different signs, then the triangle has flipped.
        if (area_ori_triangle * area_proj_triangle < 0) {
          std::cerr << "Delaunay triangle flipped detected. Increasing blur "
                       "width and running again."
                    << std::endl;
          return 0;
        }
      }
      if (accept) {

        // Okay, we can run interpolate_bilinearly()
        for (const auto &[key, val] : proj_qd_.triangle_transformation) {
          Vector v_intp_half_val(
            interpolate_bilinearly(
              val.x() + 0.5 * delta_t * v_intp[key].x(),
              val.y() + 0.5 * delta_t * v_intp[key].y(),
              cal_velocity_at_mid_time,
              'x',
              lx_,
              ly_),
            interpolate_bilinearly(
              val.x() + 0.5 * delta_t * v_intp[key].x(),
              val.y() + 0.5 * delta_t * v_intp[key].y(),
              cal_velocity_at_mid_time,
              'y',
              lx_,
              ly_));
          v_intp_half.insert_or_assign(key, v_intp_half_val);
          Point mid_val(
            val.x() + v_intp_half[key].x() * delta_t,
            val.y() + v_intp_half[key].y() * delta_t);
          mid.insert_or_assign(key, mid_val);

          // Do not accept the integration step if the maximum squared
          // difference between the Euler and midpoint proposals exceeds
          // abs_tol. Neither should we accept the integration step if one
          // of the positions wandered out of the domain. If one of these
          // problems occurred, decrease the time step.
          const double sq_dist = CGAL::squared_distance(mid[key], eul[key]);
          if (
            sq_dist > abs_tol || mid[key].x() < 0.0 || mid[key].x() > lx_ ||
            mid[key].y() < 0.0 || mid[key].y() > ly_) {
            accept = false;
          }
        }
      }
      if (!accept) {
        delta_t *= dec_after_not_acc;
      }
    }

    // Control output
    if (iter % 10 == 0) {
      std::cerr << "iter = " << iter << ", t = " << t
                << ", delta_t = " << delta_t << "\n";
    }

    // When we get here, the integration step was accepted
    t += delta_t;
    ++iter;

    // Update the triangle transformation map
    proj_qd_.triangle_transformation = mid;
    delta_t *= inc_after_acc;  // Try a larger step next time
  }
<<<<<<< HEAD

  // Return 1 if the integration was successful
  return 1;
=======
  is_simple();
>>>>>>> 8d0fcee6
}<|MERGE_RESOLUTION|>--- conflicted
+++ resolved
@@ -581,11 +581,8 @@
     proj_qd_.triangle_transformation = mid;
     delta_t *= inc_after_acc;  // Try a larger step next time
   }
-<<<<<<< HEAD
+  is_simple();
 
   // Return 1 if the integration was successful
   return 1;
-=======
-  is_simple();
->>>>>>> 8d0fcee6
 }