#include "constants.h"
#include "inset_state.h"
#include "interpolate_bilinearly.h"
#include "round_point.h"
#include <boost/multi_array.hpp>

// Function to calculate the velocity at the grid points (x, y) with x =
// 0.5, 1.5, ..., lx-0.5 and y = 0.5, 1.5, ..., ly-0.5 at time t
void calculate_velocity(
  double t,
  FTReal2d &grid_fluxx_init,
  FTReal2d &grid_fluxy_init,
  FTReal2d &rho_ft,
  FTReal2d &rho_init,
  boost::multi_array<double, 2> *grid_vx,
  boost::multi_array<double, 2> *grid_vy,
  const unsigned int lx,
  const unsigned int ly)
{
#pragma omp parallel for default(none) shared( \
    grid_fluxx_init,                           \
      grid_fluxy_init,                         \
      grid_vx,                                 \
      grid_vy,                                 \
      lx,                                      \
      ly,                                      \
      rho_ft,                                  \
      rho_init,                                \
      t)
  for (unsigned int i = 0; i < lx; ++i) {
    for (unsigned int j = 0; j < ly; ++j) {
      double rho = rho_ft(0, 0) + (1.0 - t) * (rho_init(i, j) - rho_ft(0, 0));
      (*grid_vx)[i][j] = -grid_fluxx_init(i, j) / rho;
      (*grid_vy)[i][j] = -grid_fluxy_init(i, j) / rho;
    }
  }
}

bool all_points_are_in_domain(
  double delta_t,
  boost::multi_array<XYPoint, 2> *proj,
  boost::multi_array<XYPoint, 2> *v_intp,
  const unsigned int lx,
  const unsigned int ly)
{
  // Return false if and only if there exists a point that would be outside
  // [0, lx] x [0, ly]
  bool in_domain = true;

  // Parallelization as indicated by the comment below does not work:
  // "Function 'all_points_are_in_domain' always returns false."
  // The problem is probably because one thread may overwrite
  // `in_domain = false` with `in_domain = true`.
  // I am commenting out the #pragma to ensure correctness. Presumably
  // parallelization could be implemented with reduction.
#pragma omp parallel for reduction(&& : in_domain) default(none) \
  shared(delta_t, proj, v_intp, lx, ly)
  for (unsigned int i = 0; i < lx; ++i) {
    for (unsigned int j = 0; j < ly; ++j) {
      double x = (*proj)[i][j].x + 0.5 * delta_t * (*v_intp)[i][j].x;
      double y = (*proj)[i][j].y + 0.5 * delta_t * (*v_intp)[i][j].y;
      if (x < 0.0 || x > lx || y < 0.0 || y > ly) {
        in_domain = false;
      }
    }
  }
  return in_domain;
}

// Function to integrate the equations of motion with the fast flow-based
// method
void InsetState::flatten_density()
{
  // std::cerr << "In flatten_density()" << std::endl;
  // std::cout << "rho_ft_[0][0] = " << rho_ft_(0, 0) << std::endl;

  // Constants for the numerical integrator
  const double inc_after_acc = 1.1;
  const double dec_after_not_acc = 0.75;
  const double abs_tol = (std::min(lx_, ly_) * 1e-6);

  // Resize proj_ multi-array if running for the first time
  if (proj_.shape()[0] != lx_ || proj_.shape()[1] != ly_) {
    proj_.resize(boost::extents[lx_][ly_]);
  }

#pragma omp parallel for default(none)
  for (unsigned int i = 0; i < lx_; ++i) {
    for (unsigned int j = 0; j < ly_; ++j) {
      proj_[i][j].x = i + 0.5;
      proj_[i][j].y = j + 0.5;
    }
  }

  // Allocate memory for the velocity grid
  boost::multi_array<double, 2> grid_vx(boost::extents[lx_][ly_]);
  boost::multi_array<double, 2> grid_vy(boost::extents[lx_][ly_]);

  // eul[i][j] will be the new position of proj_[i][j] proposed by a simple
  // Euler step: move a full time interval delta_t with the velocity at time t
  // and position (proj_[i][j].x, proj_[i][j].y)
  boost::multi_array<XYPoint, 2> eul(boost::extents[lx_][ly_]);

  // mid[i][j] will be the new displacement proposed by the midpoint
  // method (see comment below for the formula)
  boost::multi_array<XYPoint, 2> mid(boost::extents[lx_][ly_]);

  // (vx_intp, vy_intp) will be the velocity at position (proj_.x, proj_.y) at
  // time t
  boost::multi_array<XYPoint, 2> v_intp(boost::extents[lx_][ly_]);

  // (vx_intp_half, vy_intp_half) will be the velocity at the midpoint
  // (proj_.x + 0.5*delta_t*vx_intp, proj_.y + 0.5*delta_t*vy_intp) at time
  // t + 0.5*delta_t
  boost::multi_array<XYPoint, 2> v_intp_half(boost::extents[lx_][ly_]);

  // Initialize the Fourier transforms of gridvx[] and gridvy[] at
  // every point on the lx_-times-ly_ grid at t = 0. We must typecast lx_ and
  // ly_ as double-precision numbers. Otherwise, the ratios in the denominator
  // will evaluate as zero.
  const double dlx = lx_;
  const double dly = ly_;

  // We temporarily insert the Fourier coefficients for the x-components and
  // y-components of the flux vector into grid_fluxx_init and grid_fluxy_init.
  // The reason for `+1` in `di+1` stems from the RODFT10 formula at:
  // https://www.fftw.org/fftw3_doc/1d-Real_002dodd-DFTs-_0028DSTs_0029.html
#pragma omp parallel for default(none) shared(dlx, dly)
  for (unsigned int i = 0; i < lx_ - 1; ++i) {
    double di = i;
    for (unsigned int j = 0; j < ly_; ++j) {
      double denom =
        pi * ((di + 1) / dlx + (j / (di + 1)) * (j / dly) * (dlx / dly));
      grid_fluxx_init_(i, j) = -rho_ft_(i + 1, j) / denom;
    }
  }
  for (unsigned int j = 0; j < ly_; ++j) {
    grid_fluxx_init_(lx_ - 1, j) = 0.0;
  }
#pragma omp parallel for default(none) shared(dlx, dly)
  for (unsigned int i = 0; i < lx_; ++i) {
    double di = i;
    for (unsigned int j = 0; j < ly_ - 1; ++j) {
      double denom =
        pi * ((di / (j + 1)) * (di / dlx) * (dly / dlx) + (j + 1) / dly);
      grid_fluxy_init_(i, j) = -rho_ft_(i, j + 1) / denom;
    }
  }
  for (unsigned int i = 0; i < lx_; ++i) {
    grid_fluxy_init_(i, ly_ - 1) = 0.0;
  }

  // Compute the flux vector and store the result in grid_fluxx_init and
  // grid_fluxy_init
<<<<<<< HEAD
  grid_fluxx_init.execute_fftw_plan();
  grid_fluxy_init.execute_fftw_plan();

  //  for (unsigned int i = 0; i < lx_; ++i) {
  //    for (unsigned int j = 0; j < ly_; ++j) {
  //      if (grid_fluxx_init(i, j) > 0.0) {
  //        std::cout << "ellipse_flux[" << i << "][" << j << "] = ("
  //                  << ellipse_fluxx_[i][j] << ", " << ellipse_fluxy_[i][j]
  //                  << "), grid_flux_init = (" << grid_fluxx_init(i, j) << ",
  //                  "
  //                  << grid_fluxy_init(i, j) << ")\n";
  //      }
  //    }
  //  }

  boost::multi_array<double, 2> auxx(boost::extents[lx_][ly_]);
  boost::multi_array<double, 2> auxy(boost::extents[lx_][ly_]);
  for (unsigned int i = 0; i < lx_; ++i) {
    for (unsigned int j = 0; j < ly_; ++j) {
      auxx[i][j] = -1e-8 * grid_fluxx_init(i, j);
      auxy[i][j] = -1e-8 * grid_fluxy_init(i, j);
    }
  }
  // std::string file_name = inset_name_ + "_ellipse_aux_" +
  //                         std::to_string(n_finished_integrations_) + ".eps";
  // std::cerr << "Writing " << file_name << std::endl;
  // write_flux_to_eps(file_name, auxx, auxy);

  //  for (unsigned int i = 0; i < lx_; ++i) {
  //    for (unsigned int j = 0; j < ly_; ++j) {
  //      if (grid_fluxx_init(i, j) < 0.0) {
  //        std::cout << "grid_fluxx_init(" << i << ", " << j
  //                  << ") = " << grid_fluxx_init(i, j) << "\n";
  //      }
  //    }
  //  }
=======
  execute_fftw_plans_for_flux();
>>>>>>> c6e03905

  double t = 0.0;
  double delta_t = 1e-2;  // Initial time step.
  unsigned int iter = 0;

  // Integrate
  while (t < 1.0) {
    calculate_velocity(
      t,
      grid_fluxx_init_,
      grid_fluxy_init_,
      rho_ft_,
      rho_init_,
      &grid_vx,
      &grid_vy,
      lx_,
      ly_);
#pragma omp parallel for default(none) shared(v_intp, grid_vx, grid_vy)
    for (unsigned int i = 0; i < lx_; ++i) {
      for (unsigned int j = 0; j < ly_; ++j) {

        // We know, either because of the initialization or because of the
        // check at the end of the last iteration, that (proj_.x, proj_.y)
        // is inside the rectangle [0, lx_] x [0, ly_]. This fact guarantees
        // that interpolate_bilinearly() is given a point that cannot cause it
        // to fail.
        v_intp[i][j].x = interpolate_bilinearly(
          proj_[i][j].x,
          proj_[i][j].y,
          &grid_vx,
          'x',
          lx_,
          ly_);
        v_intp[i][j].y = interpolate_bilinearly(
          proj_[i][j].x,
          proj_[i][j].y,
          &grid_vy,
          'y',
          lx_,
          ly_);
      }
    }
    bool accept = false;
    while (!accept) {

      // Simple Euler step.

#pragma omp parallel for default(none) shared(delta_t, eul, v_intp)
      for (unsigned int i = 0; i < lx_; ++i) {
        for (unsigned int j = 0; j < ly_; ++j) {
          eul[i][j].x = proj_[i][j].x + v_intp[i][j].x * delta_t;
          eul[i][j].y = proj_[i][j].y + v_intp[i][j].y * delta_t;
        }
      }

      // Use "explicit midpoint method"
      // x <- x + delta_t * v_x(x + 0.5*delta_t*v_x(x,y,t),
      //                        y + 0.5*delta_t*v_y(x,y,t),
      //                        t + 0.5*delta_t)
      // and similarly for y.
      calculate_velocity(
        t + 0.5 * delta_t,
        grid_fluxx_init_,
        grid_fluxy_init_,
        rho_ft_,
        rho_init_,
        &grid_vx,
        &grid_vy,
        lx_,
        ly_);

      // Make sure we do not pass a point outside [0, lx_] x [0, ly_] to
      // interpolate_bilinearly(). Otherwise, decrease the time step below and
      // try again.
      accept = all_points_are_in_domain(delta_t, &proj_, &v_intp, lx_, ly_);
      if (accept) {

        // Okay, we can run interpolate_bilinearly()

#pragma omp parallel for default(none) shared( \
  abs_tol,                                     \
  accept,                                      \
  delta_t,                                     \
  eul,                                         \
  grid_vx,                                     \
  grid_vy,                                     \
  mid,                                         \
  v_intp,                                      \
  v_intp_half)
        for (unsigned int i = 0; i < lx_; ++i) {
          for (unsigned int j = 0; j < ly_; ++j) {
            v_intp_half[i][j].x = interpolate_bilinearly(
              proj_[i][j].x + 0.5 * delta_t * v_intp[i][j].x,
              proj_[i][j].y + 0.5 * delta_t * v_intp[i][j].y,
              &grid_vx,
              'x',
              lx_,
              ly_);
            v_intp_half[i][j].y = interpolate_bilinearly(
              proj_[i][j].x + 0.5 * delta_t * v_intp[i][j].x,
              proj_[i][j].y + 0.5 * delta_t * v_intp[i][j].y,
              &grid_vy,
              'y',
              lx_,
              ly_);
            mid[i][j].x = proj_[i][j].x + v_intp_half[i][j].x * delta_t;
            mid[i][j].y = proj_[i][j].y + v_intp_half[i][j].y * delta_t;

            // Do not accept the integration step if the maximum squared
            // difference between the Euler and midpoint proposals exceeds
            // abs_tol. Neither should we accept the integration step if one
            // of the positions wandered out of the domain. If one of these
            // problems occurred, decrease the time step.
            const double sq_dist =
              (mid[i][j].x - eul[i][j].x) * (mid[i][j].x - eul[i][j].x) +
              (mid[i][j].y - eul[i][j].y) * (mid[i][j].y - eul[i][j].y);
            if (
              sq_dist > abs_tol || mid[i][j].x < 0.0 || mid[i][j].x > lx_ ||
              mid[i][j].y < 0.0 || mid[i][j].y > ly_) {
              accept = false;
            }
          }
        }
      }
      if (!accept) {
        delta_t *= dec_after_not_acc;
      }
    }

    // Control ouput
    if (iter % 10 == 0) {
      std::cerr << "iter = " << iter << ", t = " << t
                << ", delta_t = " << delta_t << "\n";
    }

    // When we get here, the integration step was accepted
    t += delta_t;
    ++iter;
    proj_ = mid;
    delta_t *= inc_after_acc;  // Try a larger step next time
  }
<<<<<<< HEAD

  //  for (unsigned int i = 0; i < lx_; ++i) {
  //    for (unsigned int j = 0; j < ly_; ++j) {
  //      std::cerr << "proj[" << i << "][" << j << "] = (" << proj_[i][j].x
  //                << ", " << proj_[i][j].y << ")\n";
  //    }
  //  }

  grid_fluxx_init.destroy_fftw_plan();
  grid_fluxy_init.destroy_fftw_plan();
  grid_fluxx_init.free();
  grid_fluxy_init.free();
  return;
=======
>>>>>>> c6e03905
}

bool all_map_points_are_in_domain(
  double delta_t,
  std::unordered_map<Point, Point> &proj_map,
  std::unordered_map<Point, Point> &v_intp,
  const unsigned int lx,
  const unsigned int ly)
{
  // Return false if and only if there exists a point that would be outside
  // [0, lx] x [0, ly]
  for (auto &[key, val] : proj_map) {
    double x = val.x() + 0.5 * delta_t * v_intp[key].x();
    double y = val.y() + 0.5 * delta_t * v_intp[key].y();
    if (x < 0.0 || x > lx || y < 0.0 || y > ly) {
      return false;
    }
  }
  return true;
}

double calculate_velocity_for_point(
  unsigned int i,
  unsigned int j,
  char direction,
  double t,
  FTReal2d &grid_fluxx_init,
  FTReal2d &grid_fluxy_init,
  FTReal2d &rho_ft,
  FTReal2d &rho_init)
{
  double rho = rho_ft(0, 0) + (1.0 - t) * (rho_init(i, j) - rho_ft(0, 0));
  return (direction == 'x') ? (-grid_fluxx_init(i, j) / rho)
                            : (-grid_fluxy_init(i, j) / rho);
}

// Return a map of initial quadtree point to point
void InsetState::flatten_density_with_node_vertices()
{
  std::cerr << "In flatten_density_with_node_vertices()" << std::endl;

  // Constants for the numerical integrator
  const double inc_after_acc = 1.5;
  const double dec_after_not_acc = 0.5;
  const double abs_tol = (std::min(lx_, ly_) * 1e-6);

  // Clear previous triangle transformation data
  proj_qd_.triangle_transformation.clear();

  for (const Point &pt : unique_quadtree_corners_) {
    proj_qd_.triangle_transformation.insert_or_assign(pt, pt);
  }

  // eul[i][j] will be the new position of proj_[i][j] proposed by a simple
  // Euler step: move a full time interval delta_t with the velocity at time t
  // and position (proj_[i][j].x, proj_[i][j].y)
  std::unordered_map<Point, Point> eul;

  // mid[i][j] will be the new displacement proposed by the midpoint
  // method (see comment below for the formula)
  std::unordered_map<Point, Point> mid;

  // (vx_intp, vy_intp) will be the velocity at position (proj_.x, proj_.y) at
  // time t
  std::unordered_map<Point, Point> v_intp;

  // (vx_intp_half, vy_intp_half) will be the velocity at the midpoint
  // (proj_.x + 0.5*delta_t*vx_intp, proj_.y + 0.5*delta_t*vy_intp) at time
  // t + 0.5*delta_t
  std::unordered_map<Point, Point> v_intp_half;

  // Initialize the Fourier transforms of gridvx[] and gridvy[] at
  // every point on the lx_-times-ly_ grid at t = 0. We must typecast lx_ and
  // ly_ as double-precision numbers. Otherwise, the ratios in the denominator
  // will evaluate as zero.
  double dlx = lx_;
  double dly = ly_;

  // We temporarily insert the Fourier coefficients for the x-components and
  // y-components of the flux vector into grid_fluxx_init and grid_fluxy_init
#pragma omp parallel for default(none) shared(dlx, dly)
  for (unsigned int i = 0; i < lx_ - 1; ++i) {
    const double di = i;
    for (unsigned int j = 0; j < ly_; ++j) {
      const double denom =
        pi * ((di + 1) / dlx + (j / (di + 1)) * (j / dly) * (dlx / dly));
      grid_fluxx_init_(i, j) = -rho_ft_(i + 1, j) / denom;
    }
  }
  for (unsigned int j = 0; j < ly_; ++j) {
    grid_fluxx_init_(lx_ - 1, j) = 0.0;
  }
#pragma omp parallel for default(none) shared(dlx, dly)
  for (unsigned int i = 0; i < lx_; ++i) {
    const double di = i;
    for (unsigned int j = 0; j < ly_ - 1; ++j) {
      const double denom =
        pi * ((di / (j + 1)) * (di / dlx) * (dly / dlx) + (j + 1) / dly);
      grid_fluxy_init_(i, j) = -rho_ft_(i, j + 1) / denom;
    }
  }
  for (unsigned int i = 0; i < lx_; ++i) {
    grid_fluxy_init_(i, ly_ - 1) = 0.0;
  }

  // Compute the flux vector and store the result in grid_fluxx_init and
  // grid_fluxy_init
  execute_fftw_plans_for_flux();

  double t = 0.0;
  double delta_t = 0.30;  // Initial time step.
  unsigned int iter = 0;

  // Integrate
  while (t < 1.0) {

    // calculate_velocity lambda function
    std::function<double(unsigned int, unsigned int, char)> cal_velocity =
      [&](unsigned int i, unsigned int j, char direction) {
        return calculate_velocity_for_point(
          i,
          j,
          direction,
          t,
          grid_fluxx_init_,
          grid_fluxy_init_,
          rho_ft_,
          rho_init_);
      };

    for (const auto &[key, val] : proj_qd_.triangle_transformation) {

      // We know, either because of the initialization or because of the
      // check at the end of the last iteration, that (proj_.x, proj_.y)
      // is inside the rectangle [0, lx_] x [0, ly_]. This fact guarantees
      // that interpolate_bilinearly() is given a point that cannot cause it
      // to fail.
      Point v_intp_val(
        interpolate_bilinearly(val.x(), val.y(), cal_velocity, 'x', lx_, ly_),
        interpolate_bilinearly(val.x(), val.y(), cal_velocity, 'y', lx_, ly_));
      v_intp.insert_or_assign(key, v_intp_val);
    }

    bool accept = false;
    while (!accept) {

      // Simple Euler step.
      for (const auto &[key, val] : proj_qd_.triangle_transformation) {
        Point eul_val(
          val.x() + v_intp[key].x() * delta_t,
          val.y() + v_intp[key].y() * delta_t);
        eul.insert_or_assign(key, eul_val);
      }

      // Use "explicit midpoint method"
      // x <- x + delta_t * v_x(x + 0.5*delta_t*v_x(x,y,t),
      //                        y + 0.5*delta_t*v_y(x,y,t),
      //                        t + 0.5*delta_t)
      // and similarly for y.
      cal_velocity = [&](unsigned int i, unsigned int j, char direction) {
        return calculate_velocity_for_point(
          i,
          j,
          direction,
          t + 0.5 * delta_t,
          grid_fluxx_init_,
          grid_fluxy_init_,
          rho_ft_,
          rho_init_);
      };

      // Make sure we do not pass a point outside [0, lx_] x [0, ly_] to
      // interpolate_bilinearly(). Otherwise, decrease the time step below and
      // try again.
      accept = all_map_points_are_in_domain(
        delta_t,
        proj_qd_.triangle_transformation,
        v_intp,
        lx_,
        ly_);
      if (accept) {

        // Okay, we can run interpolate_bilinearly()
        for (const auto &[key, val] : proj_qd_.triangle_transformation) {
          Point v_intp_half_val(
            interpolate_bilinearly(
              val.x() + 0.5 * delta_t * v_intp[key].x(),
              val.y() + 0.5 * delta_t * v_intp[key].y(),
              cal_velocity,
              'x',
              lx_,
              ly_),
            interpolate_bilinearly(
              val.x() + 0.5 * delta_t * v_intp[key].x(),
              val.y() + 0.5 * delta_t * v_intp[key].y(),
              cal_velocity,
              'y',
              lx_,
              ly_));
          v_intp_half.insert_or_assign(key, v_intp_half_val);
          Point mid_val(
            val.x() + v_intp_half[key].x() * delta_t,
            val.y() + v_intp_half[key].y() * delta_t);
          mid.insert_or_assign(key, mid_val);

          // Do not accept the integration step if the maximum squared
          // difference between the Euler and midpoint proposals exceeds
          // abs_tol. Neither should we accept the integration step if one
          // of the positions wandered out of the domain. If one of these
          // problems occurred, decrease the time step.
          const double sq_dist =
            (mid[key].x() - eul[key].x()) * (mid[key].x() - eul[key].x()) +
            (mid[key].y() - eul[key].y()) * (mid[key].y() - eul[key].y());
          if (
            sq_dist > abs_tol || mid[key].x() < 0.0 || mid[key].x() > lx_ ||
            mid[key].y() < 0.0 || mid[key].y() > ly_) {
            accept = false;
          }
        }
      }
      if (!accept) {
        delta_t *= dec_after_not_acc;
      }
    }

    // Control ouput
    if (iter % 10 == 0) {
      std::cerr << "iter = " << iter << ", t = " << t
                << ", delta_t = " << delta_t << "\n";
    }

    // When we get here, the integration step was accepted
    t += delta_t;
    ++iter;

    // Update the triangle transformation map
    proj_qd_.triangle_transformation = mid;
    delta_t *= inc_after_acc;  // Try a larger step next time
  }

  // Add current proj to proj_sequence vector
  proj_sequence_.push_back(proj_qd_);
}<|MERGE_RESOLUTION|>--- conflicted
+++ resolved
@@ -152,46 +152,7 @@
 
   // Compute the flux vector and store the result in grid_fluxx_init and
   // grid_fluxy_init
-<<<<<<< HEAD
-  grid_fluxx_init.execute_fftw_plan();
-  grid_fluxy_init.execute_fftw_plan();
-
-  //  for (unsigned int i = 0; i < lx_; ++i) {
-  //    for (unsigned int j = 0; j < ly_; ++j) {
-  //      if (grid_fluxx_init(i, j) > 0.0) {
-  //        std::cout << "ellipse_flux[" << i << "][" << j << "] = ("
-  //                  << ellipse_fluxx_[i][j] << ", " << ellipse_fluxy_[i][j]
-  //                  << "), grid_flux_init = (" << grid_fluxx_init(i, j) << ",
-  //                  "
-  //                  << grid_fluxy_init(i, j) << ")\n";
-  //      }
-  //    }
-  //  }
-
-  boost::multi_array<double, 2> auxx(boost::extents[lx_][ly_]);
-  boost::multi_array<double, 2> auxy(boost::extents[lx_][ly_]);
-  for (unsigned int i = 0; i < lx_; ++i) {
-    for (unsigned int j = 0; j < ly_; ++j) {
-      auxx[i][j] = -1e-8 * grid_fluxx_init(i, j);
-      auxy[i][j] = -1e-8 * grid_fluxy_init(i, j);
-    }
-  }
-  // std::string file_name = inset_name_ + "_ellipse_aux_" +
-  //                         std::to_string(n_finished_integrations_) + ".eps";
-  // std::cerr << "Writing " << file_name << std::endl;
-  // write_flux_to_eps(file_name, auxx, auxy);
-
-  //  for (unsigned int i = 0; i < lx_; ++i) {
-  //    for (unsigned int j = 0; j < ly_; ++j) {
-  //      if (grid_fluxx_init(i, j) < 0.0) {
-  //        std::cout << "grid_fluxx_init(" << i << ", " << j
-  //                  << ") = " << grid_fluxx_init(i, j) << "\n";
-  //      }
-  //    }
-  //  }
-=======
   execute_fftw_plans_for_flux();
->>>>>>> c6e03905
 
   double t = 0.0;
   double delta_t = 1e-2;  // Initial time step.
@@ -333,22 +294,6 @@
     proj_ = mid;
     delta_t *= inc_after_acc;  // Try a larger step next time
   }
-<<<<<<< HEAD
-
-  //  for (unsigned int i = 0; i < lx_; ++i) {
-  //    for (unsigned int j = 0; j < ly_; ++j) {
-  //      std::cerr << "proj[" << i << "][" << j << "] = (" << proj_[i][j].x
-  //                << ", " << proj_[i][j].y << ")\n";
-  //    }
-  //  }
-
-  grid_fluxx_init.destroy_fftw_plan();
-  grid_fluxy_init.destroy_fftw_plan();
-  grid_fluxx_init.free();
-  grid_fluxy_init.free();
-  return;
-=======
->>>>>>> c6e03905
 }
 
 bool all_map_points_are_in_domain(
