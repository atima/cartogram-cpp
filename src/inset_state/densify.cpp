--- conflicted
+++ resolved
@@ -1,10 +1,7 @@
 #include "../inset_state.h"
 #include "../constants.h"
-<<<<<<< HEAD
 #include <CGAL/intersections.h>
-=======
 #include "../round_point.h"
->>>>>>> bcb94aa1
 
 // This function takes two lines as input:
 // - line `a`, defined by points a1 and a2.
@@ -12,7 +9,6 @@
 // The function returns the intersection between them. If the two lines are
 // parallel or are the same, the function returns the point (-1, -1), which
 // is always outside of any graticule grid cell.
-<<<<<<< HEAD
 Point calc_intersection(Segment s1, Segment s2) {
 
   // TODO: I am unsure why this is needed. Duplicate points would be removed
@@ -34,51 +30,50 @@
 
   // Value outside grid cell indicating that no intersection was found
   return Point(-1, -1);
-=======
-XYPoint calc_intersection(const XYPoint a1,
-                          const XYPoint a2,
-                          const XYPoint b1,
-                          const XYPoint b2)
-{
-  // Check whether any segment is undefined (i.e., defined by identical
-  // points)
-  if (a1 == a2 || b1 == b2) {
-    std::cerr << "ERROR: End points of line segment are identical"
-              << std::endl;
-    _Exit(EXIT_FAILURE);
-  }
-
-  // Get line equations
-  const double a = (a1.y - a2.y) / (a1.x - a2.x);
-  const double a_intercept = a1.y - (a1.x * a);
-  const double b = (b1.y - b2.y) / (b1.x - b2.x);
-  const double b_intercept = b1.y - (b1.x * b);
-  XYPoint intersection;
-  if (isfinite(a) && isfinite(b) && a != b) {
-
-    // Neither the line (a1, a2) nor the line (b1, b2) is vertical
-    intersection.x = (b_intercept - a_intercept) / (a - b);
-    intersection.y = a * intersection.x + a_intercept;
-  } else if (isfinite(a) && isinf(b)) {
-
-    // Only line (b1, b2) is vertical
-    intersection.x = b1.x;
-    intersection.y = a * b1.x + a_intercept;
-  } else if (isfinite(b) && isinf(a)) {
-
-    // Only line (a1, a2) is vertical
-    intersection.x = a1.x;
-    intersection.y = b * a1.x + b_intercept;
-  } else {
-
-    // Set negative intersection coordinates if there is no solution or
-    // infinitely many solutions
-    intersection.x = -1;
-    intersection.y = -1;
-  }
-  return intersection;
->>>>>>> bcb94aa1
-}
+
+// XYPoint calc_intersection(const XYPoint a1,
+//                           const XYPoint a2,
+//                           const XYPoint b1,
+//                           const XYPoint b2)
+// {
+//   // Check whether any segment is undefined (i.e., defined by identical
+//   // points)
+//   if (a1 == a2 || b1 == b2) {
+//     std::cerr << "ERROR: End points of line segment are identical"
+//               << std::endl;
+//     _Exit(EXIT_FAILURE);
+//   }
+//
+//   // Get line equations
+//   const double a = (a1.y - a2.y) / (a1.x - a2.x);
+//   const double a_intercept = a1.y - (a1.x * a);
+//   const double b = (b1.y - b2.y) / (b1.x - b2.x);
+//   const double b_intercept = b1.y - (b1.x * b);
+//   XYPoint intersection;
+//   if (isfinite(a) && isfinite(b) && a != b) {
+//
+//     // Neither the line (a1, a2) nor the line (b1, b2) is vertical
+//     intersection.x = (b_intercept - a_intercept) / (a - b);
+//     intersection.y = a * intersection.x + a_intercept;
+//   } else if (isfinite(a) && isinf(b)) {
+//
+//     // Only line (b1, b2) is vertical
+//     intersection.x = b1.x;
+//     intersection.y = a * b1.x + a_intercept;
+//   } else if (isfinite(b) && isinf(a)) {
+//
+//     // Only line (a1, a2) is vertical
+//     intersection.x = a1.x;
+//     intersection.y = b * a1.x + b_intercept;
+//   } else {
+//
+//     // Set negative intersection coordinates if there is no solution or
+//     // infinitely many solutions
+//     intersection.x = -1;
+//     intersection.y = -1;
+//   }
+//   return intersection;
+// }
 
 // TODO: If a or b are themselves intersection points (e.g. if pt1.x is an
 // integer plus 0.5), it appears to be included in the returned intersections.
@@ -114,39 +109,24 @@
   // stored as `b`. The segments (a, b) and (b, a) describe the same segment.
   // However, if we flip the order of a and b, the resulting intersections are
   // not necessarily the same because of floating point errors.
-<<<<<<< HEAD
   Point a = pt1;
   Point b = pt2;
   if ((pt1[0] > pt2[0]) || ((pt1[0] == pt2[0]) && (pt1[1] > pt2[1]))) {
     std::swap(a, b);
     a = pt2;
     b = pt1;
-=======
-  XYPoint a;
-  XYPoint b;
-  if ((pt1.x() > pt2.x()) || ((pt1.x() == pt2.x()) && (pt1.y() > pt2.y()))) {
-    a.x = pt2.x();
-    a.y = pt2.y();
-    b.x = pt1.x();
-    b.y = pt1.y();
-  } else{
-    a.x = pt1.x();
-    a.y = pt1.y();
-    b.x = pt2.x();
-    b.y = pt2.y();
->>>>>>> bcb94aa1
   }
   temp_intersections.push_back(a);
   temp_intersections.push_back(b);
   Segment s1(a, b);
 
   // Get bottom-left point of graticule cell containing `a`
-<<<<<<< HEAD
   const Point av0(floor(a.x() + 0.5) - 0.5, floor(a.y() + 0.5) - 0.5);
 
   // Get bottom-left point of graticule cell containing `b`
   const Point bv0(floor(b.x() + 0.5) - 0.5, floor(b.y() + 0.5) - 0.5);
-=======
+
+  // Get bottom-left point of graticule cell containing `a`
   XYPoint av0;
   av0.x = std::max(0.0, floor(a.x + 0.5) - 0.5);
   av0.y = std::max(0.0, floor(a.y + 0.5) - 0.5);
@@ -155,7 +135,6 @@
   XYPoint bv0;
   bv0.x = std::max(0.0, floor(b.x + 0.5) - 0.5);
   bv0.y = std::max(0.0, floor(b.y + 0.5) - 0.5);
->>>>>>> bcb94aa1
 
   // Get bottom-left (start_v) and top-right (end_v) graticule cells of the
   // graticule cell rectangle (the smallest rectangular section of the
@@ -168,23 +147,21 @@
   Point start_v(av0.x(), y1);
   Point end_v(bv0.x(), y2);
 
-<<<<<<< HEAD
-  // Loop through each row, from bottom to top
-  for (unsigned int int_y = static_cast<unsigned int>(start_v.y());
-       int_y <= static_cast<unsigned int>(end_v.y());
-       ++int_y) {
-
-    // Loop through each column, from left to right
-    for (unsigned int int_x = static_cast<unsigned int>(start_v.x());
-         int_x <= static_cast<unsigned int>(end_v.x());
-         ++int_x) {
-=======
+  // // Loop through each row, from bottom to top
+  // for (unsigned int int_y = static_cast<unsigned int>(start_v.y());
+  //      int_y <= static_cast<unsigned int>(end_v.y());
+  //      ++int_y) {
+  //
+  //   // Loop through each column, from left to right
+  //   for (unsigned int int_x = static_cast<unsigned int>(start_v.x());
+  //        int_x <= static_cast<unsigned int>(end_v.x());
+  //        ++int_x) {
+
   // Distance between left-most and right-most graticule cell
   const unsigned int dist_x = std::ceil(end_v.x - start_v.x);
 
   // Distance between top and bottom graticule cell
   const unsigned int dist_y = std::ceil(end_v.y - start_v.y);
->>>>>>> bcb94aa1
 
   // Iterator variables for tracking current graticule cell in next for-loop
   double current_graticule_x = start_v.x;
@@ -208,13 +185,12 @@
 
       // Get points for the current graticule cell, in the following order:
       // bottom-left, bottom-right, top-right, top-left
-<<<<<<< HEAD
-      const Point v0(int_x + 0.5, int_y + 0.5);
-      const Point v1(v0.x() + 1.0, v0.y());
-      const Point v2(v0.x() + 1.0, v0.y() + 1.0);
-      const Point v3(v0.x(), v0.y() + 1.0);
+      // const Point v0(int_x + 0.5, int_y + 0.5);
+      // const Point v1(v0.x() + 1.0, v0.y());
+      // const Point v2(v0.x() + 1.0, v0.y() + 1.0);
+      // const Point v3(v0.x(), v0.y() + 1.0);
       std::vector<Point> graticule_intersections;
-=======
+
       const XYPoint v0(current_graticule_x, current_graticule_y);
       const XYPoint v1(
         v0.x == 0.0 ? 0.5 : std::min(double(lx), v0.x + 1.0),
@@ -227,7 +203,6 @@
       // Store intersections of line segment from `a` to `b` with graticule
       // lines and diagonals
       std::vector<XYPoint> graticule_intersections;
->>>>>>> bcb94aa1
 
       // Bottom intersection
       graticule_intersections.push_back(calc_intersection(s1, Segment(v0, v1)));
@@ -251,21 +226,12 @@
       // the x-coordinate is between a.x and b.x, but the y coordinate
       // is not between a.y and b.y (e.g. if the line from a to b is
       // vertical).
-<<<<<<< HEAD
       for (Point inter : graticule_intersections) {
         if (((a.x() <= inter.x() && inter.x() <= b.x()) ||
              (b.x() <= inter.x() && inter.x() <= a.x())) &&
             ((a.y() <= inter.y() && inter.y() <= b.y()) ||
              (b.y() <= inter.y() && inter.y() <= a.y()))) {
-          temp_intersections.push_back(inter);
-=======
-      for (const auto &inter : graticule_intersections) {
-        if (((a.x <= inter.x && inter.x <= b.x) ||
-             (b.x <= inter.x && inter.x <= a.x)) &&
-            ((a.y <= inter.y && inter.y <= b.y) ||
-             (b.y <= inter.y && inter.y <= a.y))) {
-          temp_intersections.push_back(rounded_XYpoint(inter, lx, ly));
->>>>>>> bcb94aa1
+          temp_intersections.push_back(rounded_point(inter));
         }
       }
 
