#include "constants.h"
#include "inset_state.h"

#include <iostream>

void InsetState::blur_density(
  const double blur_width,
  const bool plot_density,
  const bool is_format_ps)
{
  const double prefactor = -0.5 * blur_width * blur_width * pi * pi;
<<<<<<< HEAD
=======
#pragma omp parallel for default(none) shared(prefactor)
>>>>>>> 56dfcd7e
  for (unsigned int i = 0; i < lx_; ++i) {
    const double scaled_i = static_cast<double>(i) / lx_;
    const double scaled_i_squared = scaled_i * scaled_i;
    for (unsigned int j = 0; j < ly_; ++j) {
      const double scaled_j = static_cast<double>(j) / ly_;
      const double scaled_j_squared = scaled_j * scaled_j;
      rho_ft_(i, j) *= exp(prefactor * (scaled_i_squared + scaled_j_squared)) /
                       (4 * lx_ * ly_);
    }
  }
  execute_fftw_bwd_plan();
  if (plot_density) {
    std::string file_name = inset_name_ + "_blurred_density_" +
<<<<<<< HEAD
                            std::to_string(n_finished_integrations());
    is_format_ps ? file_name += ".ps" : file_name += ".svg";
=======
                            std::to_string(n_finished_integrations_) + ".eps";
>>>>>>> 56dfcd7e
    std::cerr << "Writing " << file_name << std::endl;
    write_density_image(
      file_name,
      rho_init_.as_1d_array(),
      false,
      is_format_ps);
  }
}<|MERGE_RESOLUTION|>--- conflicted
+++ resolved
@@ -9,10 +9,7 @@
   const bool is_format_ps)
 {
   const double prefactor = -0.5 * blur_width * blur_width * pi * pi;
-<<<<<<< HEAD
-=======
 #pragma omp parallel for default(none) shared(prefactor)
->>>>>>> 56dfcd7e
   for (unsigned int i = 0; i < lx_; ++i) {
     const double scaled_i = static_cast<double>(i) / lx_;
     const double scaled_i_squared = scaled_i * scaled_i;
@@ -26,12 +23,8 @@
   execute_fftw_bwd_plan();
   if (plot_density) {
     std::string file_name = inset_name_ + "_blurred_density_" +
-<<<<<<< HEAD
                             std::to_string(n_finished_integrations());
     is_format_ps ? file_name += ".ps" : file_name += ".svg";
-=======
-                            std::to_string(n_finished_integrations_) + ".eps";
->>>>>>> 56dfcd7e
     std::cerr << "Writing " << file_name << std::endl;
     write_density_image(
       file_name,
