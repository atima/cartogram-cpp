--- conflicted
+++ resolved
@@ -254,39 +254,6 @@
   return;
 }
 
-<<<<<<< HEAD
-boost::multi_array<XYPoint, 2> *InsetState::ref_to_cum_proj()
-{
-  return &cum_proj_;
-}
-
-boost::multi_array<XYPoint, 2> *InsetState::ref_to_original_proj()
-{
-  return &original_proj_;
-}
-
-std::vector<GeoDiv> *InsetState::ref_to_geo_divs()
-{
-  return &geo_divs_;
-}
-
-std::vector<GeoDiv> *InsetState::ref_to_geo_divs_original()
-{
-  return &geo_divs_original_;
-}
-
-boost::multi_array<int, 2> *InsetState::ref_to_graticule_diagonals()
-{
-  return &graticule_diagonals_;
-}
-
-boost::multi_array<XYPoint, 2> *InsetState::ref_to_proj()
-{
-  return &proj_;
-}
-
-=======
->>>>>>> ff2aea2f
 FTReal2d *InsetState::ref_to_rho_ft()
 {
   return &rho_ft_;
@@ -336,26 +303,6 @@
   return;
 }
 
-<<<<<<< HEAD
-void InsetState::set_latt_const(const double latt_const)
-{
-  latt_const_ = latt_const;
-  return;
-}
-
-void InsetState::set_pos(const std::string pos)
-{
-  pos_ = pos;
-  return;
-}
-
-void InsetState::store_original_geo_divs()
-{
-  geo_divs_original_ = geo_divs_;
-}
-
-=======
->>>>>>> ff2aea2f
 bool InsetState::target_area_is_missing(const std::string id) const
 {
   // We use negative area as indication that GeoDiv has no target area
