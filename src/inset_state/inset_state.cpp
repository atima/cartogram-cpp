#include "inset_state.h"
#include "constants.h"
#include "round_point.h"
#include <cmath>
#include <iostream>
#include <utility>

InsetState::InsetState()
{
  n_finished_integrations_ = 0;
}

InsetState::InsetState(std::string pos) : pos_(std::move(pos))
{
  n_finished_integrations_ = 0;
}

void InsetState::create_delaunay_t()
{
  // Store all the polygon vertices in std::unordered_map to remove
  // duplicates
  std::unordered_set<Point> points;

  // Avoid collisions in hash table
  points.reserve(8192);
  points.max_load_factor(0.5);
  for (const auto &gd : geo_divs_) {
    for (const auto &pwh : gd.polygons_with_holes()) {
      Polygon ext_ring = pwh.outer_boundary();

      // Get exterior ring coordinates
      for (auto &i : ext_ring) {
        points.insert(Point(i[0], i[1]));
      }

      // Get holes of polygon with holes
      for (auto hci = pwh.holes_begin(); hci != pwh.holes_end(); ++hci) {
        const Polygon &hole = *hci;
        for (auto i : hole) {
          points.insert(Point(i[0], i[1]));
        }
      }
    }
  }

  // Add boundary points of mapping domain
  points.insert(Point(0, 0));
  points.insert(Point(0, ly_));
  points.insert(Point(lx_, 0));
  points.insert(Point(lx_, ly_));
  std::vector<Point> points_vec;

  // Copy points of unordered_set to vector
  std::copy(points.begin(), points.end(), std::back_inserter(points_vec));

  // Create the quadtree and 'grade' it so that neighboring quadtree leaves
  // differ by a depth that can only be 0 or 1.
  Quadtree qt(points_vec, Quadtree::PointMap(), 1);
  int depth = static_cast<int>(std::max(log2(lx_), log2(ly_)));
  std::cerr << "Using Quadtree depth: " << depth << std::endl;
  qt.refine(
    depth,
    9);  // (maximum depth, splitting condition: max number of points per node)
  qt.grade();
  std::cerr << "Quadtree root node bounding box: " << qt.bbox(qt.root())
            << std::endl;

  // Clear corner points from last iteration
  unique_quadtree_corners_.clear();

  // Get unique quadtree corners
  for (Quadtree::Node &node :
       qt.traverse<CGAL::Orthtrees::Leaves_traversal>()) {

    // Get bounding box of the leaf node
    const Bbox bbox = qt.bbox(node);

    // check if points are between lx_ and ly_
    if (
      bbox.xmin() < 0 || bbox.xmax() > lx_ || bbox.ymin() < 0 ||
      bbox.ymax() > ly_) {
      continue;
    }

    // Insert the four vertices of the bbox into the corners set
    unique_quadtree_corners_.insert(Point(bbox.xmin(), bbox.ymin()));
    unique_quadtree_corners_.insert(Point(bbox.xmax(), bbox.ymax()));
    unique_quadtree_corners_.insert(Point(bbox.xmin(), bbox.ymax()));
    unique_quadtree_corners_.insert(Point(bbox.xmax(), bbox.ymin()));
  }

  // Add boundary points of mapping domain in case they are omitted due to
  // quadtree structure
  unique_quadtree_corners_.insert(Point(0, 0));
  unique_quadtree_corners_.insert(Point(0, ly_));
  unique_quadtree_corners_.insert(Point(lx_, 0));
  unique_quadtree_corners_.insert(Point(lx_, ly_));

  std::cerr << "Number of unique corners: " << unique_quadtree_corners_.size()
            << std::endl;

  // Create the Delaunay triangulation
  Delaunay dt;
  dt.insert(unique_quadtree_corners_.begin(), unique_quadtree_corners_.end());
  proj_qd_.dt = dt;
  std::cerr << "Number of Delaunay triangles: " << dt.number_of_faces()
            << std::endl;
}

double InsetState::area_error_at(const std::string &id) const
{
  return area_errors_.at(id);
}

Bbox InsetState::bbox() const
{
  // Find joint bounding box for all "polygons with holes" in this inset
  double inset_xmin = dbl_inf;
  double inset_xmax = -dbl_inf;
  double inset_ymin = dbl_inf;
  double inset_ymax = -dbl_inf;
#pragma omp parallel for default(none) reduction(min                       \
                                                 : inset_xmin, inset_ymin) \
  reduction(max                                                            \
            : inset_xmax, inset_ymax)
  for (const auto &gd : geo_divs_) {
    for (const auto &pwh : gd.polygons_with_holes()) {
      const auto bb = pwh.bbox();
      inset_xmin = std::min(bb.xmin(), inset_xmin);
      inset_ymin = std::min(bb.ymin(), inset_ymin);
      inset_xmax = std::max(bb.xmax(), inset_xmax);
      inset_ymax = std::max(bb.ymax(), inset_ymax);
    }
  }
  Bbox inset_bb(inset_xmin, inset_ymin, inset_xmax, inset_ymax);
  return inset_bb;
}

Color InsetState::color_at(const std::string &id) const
{
  return colors_.at(id);
}

bool InsetState::color_found(const std::string &id) const
{
  return colors_.count(id);
}

bool InsetState::colors_empty() const
{
  return colors_.empty();
}

unsigned int InsetState::colors_size() const
{
  return colors_.size();
}

void InsetState::destroy_fftw_plans_for_rho()
{
  fftw_destroy_plan(fwd_plan_for_rho_);
  fftw_destroy_plan(bwd_plan_for_rho_);
}

void InsetState::execute_fftw_bwd_plan() const
{
  fftw_execute(bwd_plan_for_rho_);
}

void InsetState::execute_fftw_fwd_plan() const
{
  fftw_execute(fwd_plan_for_rho_);
}

std::vector<GeoDiv> InsetState::geo_divs() const
{
  return geo_divs_;
}

void InsetState::increment_integration()
{
  n_finished_integrations_ += 1;
}

void InsetState::initialize_cum_proj()
{
  cum_proj_.resize(boost::extents[lx_][ly_]);

#pragma omp parallel for default(none)
  for (unsigned int i = 0; i < lx_; ++i) {
    for (unsigned int j = 0; j < ly_; ++j) {
      cum_proj_[i][j].x = i + 0.5;
      cum_proj_[i][j].y = j + 0.5;
    }
  }
}

<<<<<<< HEAD
void InsetState::initialize_identity_proj()
{
  identity_proj_.resize(boost::extents[lx_][ly_]);
  for (unsigned int i = 0; i < lx_; ++i) {
    for (unsigned int j = 0; j < ly_; ++j) {
      identity_proj_[i][j].x = i + 0.5;
      identity_proj_[i][j].y = j + 0.5;
    }
  }
  return;
}

void InsetState::insert_color(const std::string id, const Color c)
=======
void InsetState::insert_color(const std::string &id, const Color c)
>>>>>>> 56dfcd7e
{
  if (colors_.count(id)) {
    colors_.erase(id);
  }
  colors_.insert(std::pair<std::string, Color>(id, c));
}

void InsetState::insert_color(const std::string &id, std::string color)
{
  if (colors_.count(id)) {
    colors_.erase(id);
  }

  // From
  // https://stackoverflow.com/questions/313970/how-to-convert-stdstring-to-lower-case
  std::transform(color.begin(), color.end(), color.begin(), ::tolower);
  const Color c(color);
  colors_.insert(std::pair<std::string, Color>(id, c));
}

void InsetState::insert_label(const std::string &id, const std::string &label)
{
  labels_.insert(std::pair<std::string, std::string>(id, label));
}

void InsetState::insert_target_area(const std::string &id, const double area)
{
  target_areas_.insert(std::pair<std::string, double>(id, area));
}

void InsetState::insert_whether_input_target_area_is_missing(
  const std::string &id,
  const bool is_missing)
{
  is_input_target_area_missing_.insert(
    std::pair<std::string, bool>(id, is_missing));
}

std::string InsetState::inset_name() const
{
  return inset_name_;
}

bool InsetState::is_input_target_area_missing(const std::string &id) const
{
  return is_input_target_area_missing_.at(id);
}

double InsetState::latt_const() const
{
  return latt_const_;
}

unsigned int InsetState::lx() const
{
  return lx_;
}

unsigned int InsetState::ly() const
{
  return ly_;
}

void InsetState::make_fftw_plans_for_rho()
{
  fwd_plan_for_rho_ = fftw_plan_r2r_2d(
    static_cast<int>(lx_),  // fftw_plan_...() uses signed integers.
    static_cast<int>(ly_),
    rho_init_.as_1d_array(),
    rho_ft_.as_1d_array(),
    FFTW_REDFT10,
    FFTW_REDFT10,
    FFTW_ESTIMATE);
  bwd_plan_for_rho_ = fftw_plan_r2r_2d(
    static_cast<int>(lx_),
    static_cast<int>(ly_),
    rho_ft_.as_1d_array(),
    rho_init_.as_1d_array(),
    FFTW_REDFT01,
    FFTW_REDFT01,
    FFTW_ESTIMATE);
}

struct max_area_error_info InsetState::max_area_error() const
{
  double value = -dbl_inf;
  std::string worst_gd;
  for (const auto &[gd_id, area_error] : area_errors_) {
    if (area_error > value) {
      value = area_error;
      worst_gd = gd_id;
    }
  }
  return {value, worst_gd};
}

unsigned int InsetState::n_finished_integrations() const
{
  return n_finished_integrations_;
}

unsigned int InsetState::n_geo_divs() const
{
  return geo_divs_.size();
}

unsigned long InsetState::n_points() const
{
  unsigned long n_pts = 0;
  for (const auto &gd : geo_divs_) {
    n_pts += gd.n_points();
  }
  return n_pts;
}

unsigned int InsetState::n_rings() const
{
  unsigned int n_rings = 0;
  for (const auto &gd : geo_divs_) {
    n_rings += gd.n_rings();
  }
  return n_rings;
}

std::string InsetState::pos() const
{
  return pos_;
}

void InsetState::push_back(const GeoDiv &gd)
{
  geo_divs_.push_back(gd);
}

FTReal2d *InsetState::ref_to_rho_ft()
{
  return &rho_ft_;
}

FTReal2d *InsetState::ref_to_rho_init()
{
  return &rho_init_;
}

void InsetState::remove_tiny_polygons(const double &minimum_polygon_size)
{

  double threshold = total_inset_area() * minimum_polygon_size;
  std::vector<GeoDiv> geo_divs_cleaned;

  // Iterate over GeoDivs
  for (auto &gd : geo_divs_) {
    GeoDiv gd_cleaned(gd.id());

    // Sort polygons with holes according to area
    gd.sort_pwh();
    const auto &pwhs = gd.polygons_with_holes();

    // Iterate over Polygon_with_holes
    for (unsigned int i = 0; i < pwhs.size(); ++i) {
      if (i == 0 || pwh_area(pwhs[i]) > threshold) {
        gd_cleaned.push_back(pwhs[i]);
      }
    }
    geo_divs_cleaned.push_back(gd_cleaned);
  }
  geo_divs_.clear();
  geo_divs_ = geo_divs_cleaned;
}

void InsetState::replace_target_area(const std::string &id, const double area)
{
  target_areas_[id] = area;
}

void InsetState::set_area_errors()
{
  // Formula for relative area error:
  // area_on_cartogram / target_area - 1
  double sum_target_area = 0.0;
  double sum_cart_area = 0.0;

#pragma omp parallel for default(none) reduction(+ : sum_target_area, sum_cart_area)
  for (const auto &gd : geo_divs_) {
    sum_target_area += target_area_at(gd.id());
    sum_cart_area += gd.area();
  }
  for (const auto &gd : geo_divs_) {
    const double obj_area =
      target_area_at(gd.id()) * sum_cart_area / sum_target_area;
    area_errors_[gd.id()] = std::abs((gd.area() / obj_area) - 1);
  }
}

void InsetState::set_grid_dimensions(
  const unsigned int lx,
  const unsigned int ly)
{
  lx_ = lx;
  ly_ = ly;
}

void InsetState::set_inset_name(const std::string &inset_name)
{
  inset_name_ = inset_name;
}

bool InsetState::target_area_is_missing(const std::string &id) const
{
  // We use negative area as indication that GeoDiv has no target area
  return target_areas_.at(id) < 0.0;
}

double InsetState::target_area_at(const std::string &id) const
{
  return target_areas_.at(id);
}

double InsetState::total_inset_area() const
{
  double total_inset_area = 0.0;
  for (const auto &gd : geo_divs_) {
    total_inset_area += gd.area();
  }
  return total_inset_area;
}

double InsetState::total_target_area() const
{
  double inset_total_target_area = 0;
  for (const auto &geo_div_target_area : target_areas_) {
    inset_total_target_area += geo_div_target_area.second;
  }
  return inset_total_target_area;
}

std::string InsetState::label_at(const std::string &id) const
{
  if (labels_.find(id) == labels_.end()) {
    return "";
  }
  return labels_.at(id);
}

void InsetState::store_original_geo_divs()
{
  geo_divs_original_ = geo_divs_;
}

void InsetState::transform_points(
  const std::function<Point(Point)> &transform_point,
  bool project_original)
{

  auto &geo_divs = project_original ? geo_divs_original_ : geo_divs_;

  // Iterate over GeoDivs
#pragma omp parallel for default(none) shared(transform_point, geo_divs)
  for (auto &gd : geo_divs) {

    // Iterate over Polygon_with_holes
    for (auto &pwh : *gd.ref_to_polygons_with_holes()) {

      // Get outer boundary
      auto &outer_boundary = *(&pwh.outer_boundary());

      // Iterate over outer boundary's coordinates
      for (auto &coords_outer : outer_boundary) {

        // Assign outer boundary's coordinates to transformed coordinates
        coords_outer = transform_point(coords_outer);
      }

      // Iterate over holes
      for (auto h = pwh.holes_begin(); h != pwh.holes_end(); ++h) {

        // Iterate over hole's coordinates
        for (auto &coords_hole : *h) {

          // Assign hole's coordinates to transformed coordinates
          coords_hole = transform_point(coords_hole);
        }
      }
    }
  }
<<<<<<< HEAD
  return;
}

void InsetState::store_original_geo_divs() {
  geo_divs_original_ = geo_divs_;
=======
>>>>>>> 56dfcd7e
}<|MERGE_RESOLUTION|>--- conflicted
+++ resolved
@@ -195,7 +195,6 @@
   }
 }
 
-<<<<<<< HEAD
 void InsetState::initialize_identity_proj()
 {
   identity_proj_.resize(boost::extents[lx_][ly_]);
@@ -208,10 +207,7 @@
   return;
 }
 
-void InsetState::insert_color(const std::string id, const Color c)
-=======
-void InsetState::insert_color(const std::string &id, const Color c)
->>>>>>> 56dfcd7e
+  void InsetState::insert_color(const std::string &id, const Color c)
 {
   if (colors_.count(id)) {
     colors_.erase(id);
@@ -497,12 +493,8 @@
       }
     }
   }
-<<<<<<< HEAD
-  return;
 }
 
 void InsetState::store_original_geo_divs() {
   geo_divs_original_ = geo_divs_;
-=======
->>>>>>> 56dfcd7e
 }