--- conflicted
+++ resolved
@@ -1,12 +1,9 @@
 #include "inset_state.h"
 #include "constants.h"
-<<<<<<< HEAD
 #include <iostream>
-=======
 #include "round_point.h"
 #include <cmath>
 #include <utility>
->>>>>>> 8f435d20
 
 InsetState::InsetState() = default;
 
@@ -337,7 +334,6 @@
   return &rho_init_;
 }
 
-<<<<<<< HEAD
 void InsetState::remove_tiny_polygons(const double &minimum_polygon_size)
 {
 
@@ -367,10 +363,7 @@
   return;
 }
 
-void InsetState::replace_target_area(const std::string id, const double area)
-=======
 void InsetState::replace_target_area(const std::string &id, const double area)
->>>>>>> 8f435d20
 {
   target_areas_[id] = area;
 }
