#include "inset_state.hpp"
#include "constants.hpp"

InsetState::InsetState(std::string pos) : pos_(std::move(pos))
{
  initial_area_ = 0.0;
  n_finished_integrations_ = 0;
  dens_min_ = 0.0;
  dens_mean_ = 0.0;
  dens_max_ = 0.0;
  latt_const_ = 0.0;
  initial_target_area_ = 0.0;
}

double InsetState::area_error_at(const std::string &id) const
{
  return area_errors_.at(id);
}

Bbox InsetState::bbox(bool original_bbox) const
{
  auto &geo_divs = original_bbox ? geo_divs_original_ : geo_divs_;
  // Find joint bounding box for all "polygons with holes" in this inset
  double inset_xmin = dbl_inf;
  double inset_xmax = -dbl_inf;
  double inset_ymin = dbl_inf;
  double inset_ymax = -dbl_inf;
#pragma omp parallel for default(none) shared(geo_divs) \
  reduction(min : inset_xmin, inset_ymin)               \
  reduction(max : inset_xmax, inset_ymax)
  for (const auto &gd : geo_divs) {
    for (const auto &pwh : gd.polygons_with_holes()) {
      const auto bb = pwh.bbox();
      inset_xmin = std::min(bb.xmin(), inset_xmin);
      inset_ymin = std::min(bb.ymin(), inset_ymin);
      inset_xmax = std::max(bb.xmax(), inset_xmax);
      inset_ymax = std::max(bb.ymax(), inset_ymax);
    }
  }
  return {inset_xmin, inset_ymin, inset_xmax, inset_ymax};
}

double InsetState::blur_width() const
{

  // Blur density to speed up the numerics in flatten_density() below.
  // We slowly reduce the blur width so that the areas can reach their
  // target values. In case of failure during flatten_density, we increase
  // the blur width to avoid the flipped Delaunay triangles.
  // TODO: whenever blur_width hits 0, the maximum area error will start
  //       increasing again and eventually lead to an invalid grid
  //       cell error when projecting with triangulation. Investigate
  //       why. As a temporary fix, we set blur_width to be always
  //       positive, regardless of the number of integrations.
  const unsigned int blur_default_pow =
    static_cast<unsigned int>(
      6 + log2(std::max(lx(), ly()) / default_long_grid_length)) +
    n_fails_during_flatten_density_ * 2;
  double blur_width =
    std::pow(2.0, blur_default_pow - (0.5 * n_finished_integrations_));

  // NOTE: Read TODO above
  // if (inset_state.n_finished_integrations() < max_integrations) {
  //   blur_width =
  //     std::pow(2.0, 5 - int(inset_state.n_finished_integrations()));
  // } else {
  //   blur_width = 0.0;
  // }

  std::cerr << "blur_width = " << blur_width << std::endl;
  return blur_width;
}

void InsetState::check_completion() const
{
  auto [value, geo_div] = max_area_error();
  if (value > max_permitted_area_error) {
    std::cerr << "ERROR: Could not converge, max area error beyond limit ("
              << value << ", " << geo_div << ")" << std::endl;
  }
  double area_expansion_factor_ = area_expansion_factor();
  if (std::abs(area_expansion_factor_ - 1.0) > max_permitted_area_expansion) {
    std::cerr << "ERROR: Area drift beyond limit: "
              << (area_expansion_factor_ - 1.0) * 100.0 << "%" << std::endl;
  }
}

Color InsetState::color_at(const std::string &id) const
{
  return colors_.at(id);
}

bool InsetState::color_found(const std::string &id) const
{
  return colors_.count(id);
}

bool InsetState::colors_empty() const
{
  return colors_.empty();
}

unsigned int InsetState::colors_size() const
{
  return colors_.size();
}

void InsetState::create_delaunay_t()
{
  Delaunay dt;
  dt.insert(unique_quadtree_corners_.begin(), unique_quadtree_corners_.end());
  proj_qd_.dt = dt;
  std::cerr << "Number of Delaunay triangles: " << dt.number_of_faces()
            << std::endl;
}

void InsetState::update_delaunay_t()
{
  // Create the Delauany triangulation from the projected quadtree corners
  std::vector<Point> projected_unique_quadtree_corners;
  for (auto &pt : unique_quadtree_corners_) {
    projected_unique_quadtree_corners.push_back(
      proj_qd_.triangle_transformation.at(pt));
  }

  Delaunay dt_projected;
  dt_projected.insert(
    projected_unique_quadtree_corners.begin(),
    projected_unique_quadtree_corners.end());

  // Reverse map is useful to get the original point of the projected vertex
  std::unordered_map<Point, Point> reverse_triangle_transformation;
  reverse_triangle_transformation.reserve(4 * unique_quadtree_corners_.size());
  for (auto &[key, val] : proj_qd_.triangle_transformation) {
    reverse_triangle_transformation[val] = key;
  }

  // Add the chosen diagonal of the projected Delaunay triangles as constraints
  // to the original Delaunay triangulation
  std::vector<std::pair<Point, Point>> constraints;
  for (Delaunay::Finite_faces_iterator fit = dt_projected.finite_faces_begin();
       fit != dt_projected.finite_faces_end();
       ++fit) {
    Face_handle face = fit;
    const Point p1 = face->vertex(0)->point();
    const Point p2 = face->vertex(1)->point();
    const Point p3 = face->vertex(2)->point();

    const Point p1_orig = reverse_triangle_transformation.at(p1);
    const Point p2_orig = reverse_triangle_transformation.at(p2);
    const Point p3_orig = reverse_triangle_transformation.at(p3);

    // Only pick the edge if it is diagonal
    if (p1_orig.x() != p2_orig.x() && p1_orig.y() != p2_orig.y()) {
      constraints.push_back(std::make_pair(p1_orig, p2_orig));
    }
    if (p2_orig.x() != p3_orig.x() && p2_orig.y() != p3_orig.y()) {
      constraints.push_back(std::make_pair(p2_orig, p3_orig));
    }
    if (p3_orig.x() != p1_orig.x() && p3_orig.y() != p1_orig.y()) {
      constraints.push_back(std::make_pair(p3_orig, p1_orig));
    }
  }

  // Inserting range is faster than inserting one by one
  proj_qd_.dt.insert_constraints(constraints.begin(), constraints.end());
}

void InsetState::destroy_fftw_plans_for_flux()
{
  grid_fluxx_init_.destroy_fftw_plan();
  grid_fluxy_init_.destroy_fftw_plan();
}

void InsetState::destroy_fftw_plans_for_rho()
{
  fftw_destroy_plan(fwd_plan_for_rho_);
  fftw_destroy_plan(bwd_plan_for_rho_);
}

void InsetState::execute_fftw_bwd_plan() const
{
  fftw_execute(bwd_plan_for_rho_);
}

void InsetState::execute_fftw_plans_for_flux()
{
  grid_fluxx_init_.execute_fftw_plan();
  grid_fluxy_init_.execute_fftw_plan();
}

void InsetState::execute_fftw_fwd_plan() const
{
  fftw_execute(fwd_plan_for_rho_);
}

const std::vector<GeoDiv> &InsetState::geo_divs() const
{
  return geo_divs_;
}

void InsetState::create_and_store_quadtree_cell_corners()
{
  std::vector<Point> points;

<<<<<<< HEAD
=======
  // Avoid collisions in hash table
  points.reserve(4 * n_points());
  // points.max_load_factor(0.5);
>>>>>>> 8d0fcee6
  for (const auto &gd : geo_divs_) {
    for (const auto &pwh : gd.polygons_with_holes()) {
      const Polygon &ext_ring = pwh.outer_boundary();

      // Get exterior ring coordinates
      points.insert(
        points.end(),
        ext_ring.vertices_begin(),
        ext_ring.vertices_end());

      // Get holes of polygon with holes
      for (const auto &h : pwh.holes()) {
        points.insert(points.end(), h.vertices_begin(), h.vertices_end());
      }
    }
  }

  // Add boundary points of mapping domain
  points.push_back(Point(0, 0));
  points.push_back(Point(0, ly_));
  points.push_back(Point(lx_, 0));
  points.push_back(Point(lx_, ly_));

  // Remove the duplicates from points
  std::unordered_set<Point> unique_points(points.begin(), points.end());

  std::vector<Point> unique_points_vec(
    unique_points.begin(),
    unique_points.end());

  // Create the quadtree and 'grade' it so that neighboring quadtree leaves
  // differ by a depth that can only be 0 or 1.
  Quadtree qt(unique_points_vec, Quadtree::PointMap(), 1);
  const unsigned int depth =
    static_cast<unsigned int>(std::max(log2(lx_), log2(ly_)));
  std::cerr << "Using Quadtree depth: " << depth << std::endl;

  auto can_split = [&depth, &qt, this](const Quadtree::Node &node) -> bool {
    // if the node depth is greater than depth, do not split
    if (node.depth() >= depth) {
      return false;
    }

    auto bbox = qt.bbox(node);
    double rho_min = 1e9;
    double rho_max = -1e9;

    // get the minimum rho_init of the bbox of the node
    for (unsigned int i = bbox.xmin(); i < bbox.xmax(); ++i) {
      for (unsigned int j = bbox.ymin(); j < bbox.ymax(); ++j) {
        if (i >= this->lx() || j >= this->ly()) {
          continue;
        }
        if (i < 0 || j < 0) {
          continue;
        }
        rho_min = std::min(rho_min, this->ref_to_rho_init()(i, j));
        rho_max = std::max(rho_max, this->ref_to_rho_init()(i, j));
      }
    }
<<<<<<< HEAD
    return rho_max - rho_min >
           (0.001 + pow((1.0 / n_finished_integrations_), 2));
  };
  qt.refine(can_split);
=======
    return rho_max - rho_min > (0.01 + pow((1.0 / n_finished_integrations_), 2));
  };

  qt.refine(
    can_split);  // (maximum depth, splitting condition: max number of points per node)
>>>>>>> 8d0fcee6
  qt.grade();
  std::cerr << "Quadtree root node bounding box: " << qt.bbox(qt.root())
            << std::endl;

  // Clear corner points from last iteration
  unique_quadtree_corners_.clear();

  // Clear the vector of bounding boxes
  quadtree_bboxes_.clear();

  // Get unique quadtree corners
  for (const auto &node : qt.traverse<CGAL::Orthtrees::Leaves_traversal>()) {

    // Get bounding box of the leaf node
    const Bbox bbox = qt.bbox(node);

    // Store the bounding box
    quadtree_bboxes_.push_back(bbox);

    // check if points are between lx_ and ly_
    if (
      bbox.xmin() < 0 || bbox.xmax() > lx_ || bbox.ymin() < 0 ||
      bbox.ymax() > ly_) {
      continue;
    }

    // Insert the four vertices of the bbox into the corners set
    unique_quadtree_corners_.insert(Point(bbox.xmin(), bbox.ymin()));
    unique_quadtree_corners_.insert(Point(bbox.xmax(), bbox.ymax()));
    unique_quadtree_corners_.insert(Point(bbox.xmin(), bbox.ymax()));
    unique_quadtree_corners_.insert(Point(bbox.xmax(), bbox.ymin()));
  }

  // Add boundary points of mapping domain in case they are omitted due to
  // quadtree structure
  unique_quadtree_corners_.insert(Point(0, 0));
  unique_quadtree_corners_.insert(Point(0, ly_));
  unique_quadtree_corners_.insert(Point(lx_, 0));
  unique_quadtree_corners_.insert(Point(lx_, ly_));

  std::cerr << "Number of unique corners: " << unique_quadtree_corners_.size()
            << std::endl;
}

void InsetState::increment_integration()
{
  n_finished_integrations_ += 1;
}

void InsetState::increment_n_fails_during_flatten_density()
{
  n_fails_during_flatten_density_ += 1;
}

void InsetState::initialize_cum_proj()
{
  cum_proj_.resize(boost::extents[lx_][ly_]);

#pragma omp parallel for default(none)
  for (unsigned int i = 0; i < lx_; ++i) {
    for (unsigned int j = 0; j < ly_; ++j) {
      cum_proj_[i][j] = Point(i + 0.5, j + 0.5);
    }
  }
}

void InsetState::initialize_identity_proj()
{
  identity_proj_.resize(boost::extents[lx_][ly_]);
  for (unsigned int i = 0; i < lx_; ++i) {
    for (unsigned int j = 0; j < ly_; ++j) {
      identity_proj_[i][j] = Point(i + 0.5, j + 0.5);
    }
  }
}

void InsetState::insert_color(const std::string &id, const Color &c)
{
  if (colors_.count(id)) {
    colors_.erase(id);
  }
  colors_.insert({id, c});
}

void InsetState::insert_color(const std::string &id, std::string &color)
{
  if (colors_.count(id)) {
    colors_.erase(id);
  }

  // From
  // https://stackoverflow.com/questions/313970/how-to-convert-stdstring-to-lower-case
  std::transform(color.begin(), color.end(), color.begin(), ::tolower);
  const Color c(color);
  colors_.insert({id, c});
}

void InsetState::insert_label(const std::string &id, const std::string &label)
{
  labels_.insert({id, label});
}

void InsetState::insert_target_area(const std::string &id, const double area)
{
  target_areas_.insert({id, area});
}

void InsetState::insert_whether_input_target_area_is_missing(
  const std::string &id,
  const bool is_missing)
{
  is_input_target_area_missing_.insert({id, is_missing});
}

std::string InsetState::inset_name() const
{
  return inset_name_;
}

double InsetState::initial_area() const
{
  return initial_area_;
}

double InsetState::initial_target_area() const
{
  return initial_target_area_;
}

bool InsetState::is_input_target_area_missing(const std::string &id) const
{
  return is_input_target_area_missing_.at(id);
}

void InsetState::is_simple() const
{
  for (const auto &gd : geo_divs_) {
    for (const auto &pwh : gd.polygons_with_holes()) {
      if (!pwh.outer_boundary().is_simple()) {
        std::cerr << "ERROR: Outer boundary is not simple for GeoDiv "
                  << gd.id() << std::endl;
        exit(1);
      }
      for (const auto &h : pwh.holes()) {
        if (!h.is_simple()) {
          std::cerr << gd.id() << std::endl;
          std::cerr << "ERROR: Hole is not simple for GeoDiv " << gd.id()
                    << std::endl;
          exit(1);
        }
      }
    }
  }
}

double InsetState::latt_const() const
{
  return latt_const_;
}

unsigned int InsetState::lx() const
{
  return lx_;
}

unsigned int InsetState::ly() const
{
  return ly_;
}

void InsetState::make_fftw_plans_for_rho()
{
  fwd_plan_for_rho_ = fftw_plan_r2r_2d(
    static_cast<int>(lx_),  // fftw_plan_...() uses signed integers.
    static_cast<int>(ly_),
    rho_init_.as_1d_array(),
    rho_ft_.as_1d_array(),
    FFTW_REDFT10,
    FFTW_REDFT10,
    FFTW_ESTIMATE);
  bwd_plan_for_rho_ = fftw_plan_r2r_2d(
    static_cast<int>(lx_),
    static_cast<int>(ly_),
    rho_ft_.as_1d_array(),
    rho_init_.as_1d_array(),
    FFTW_REDFT01,
    FFTW_REDFT01,
    FFTW_ESTIMATE);
}

void InsetState::make_fftw_plans_for_flux()
{
  grid_fluxx_init_.make_fftw_plan(FFTW_RODFT01, FFTW_REDFT01);
  grid_fluxy_init_.make_fftw_plan(FFTW_REDFT01, FFTW_RODFT01);
}

struct max_area_error_info InsetState::max_area_error(bool print) const
{
  auto it = area_errors_.begin();
  double sum_errors = 0.0;
  size_t count = 0;
  std::string worst_gd = it->first;
  double value = it->second;
  for (const auto &[gd_id, area_error] : area_errors_) {
    if (area_error > value) {
      value = area_error;
      worst_gd = gd_id;
    }
    sum_errors += area_error;
    ++count;
  }
  if (print) {
    std::cerr << "max. area err: " << value << ", GeoDiv: " << worst_gd
              << std::endl;
    std::cerr << "average area err: " << sum_errors / count << std::endl;
    std::cerr << "Current Area: "
              << geo_divs_[geo_divs_id_to_index_.at(worst_gd)].area()
              << ", Target Area: " << target_area_at(worst_gd) << std::endl;
  }
<<<<<<< HEAD
  std::cerr << "max. area err: " << value << ", GeoDiv: " << worst_gd
            << std::endl;
  std::cerr << "Current Area: "
            << geo_divs_[geo_divs_id_to_index_.at(worst_gd)].area()
            << ", Target Area: " << target_area_at(worst_gd) << std::endl;
=======
>>>>>>> 8d0fcee6
  return {value, worst_gd};
}

unsigned int InsetState::n_finished_integrations() const
{
  return n_finished_integrations_;
}

unsigned int InsetState::n_geo_divs() const
{
  return geo_divs_.size();
}

unsigned long InsetState::n_points() const
{
  unsigned long n_pts = 0;
  for (const auto &gd : geo_divs_) {
    n_pts += gd.n_points();
  }
  return n_pts;
}

unsigned int InsetState::n_rings() const
{
  unsigned int n_rings = 0;
  for (const auto &gd : geo_divs_) {
    n_rings += gd.n_rings();
  }
  return n_rings;
}

void InsetState::normalize_target_area()
{
  double ta = total_target_area();

  // Assign normalized target area to GeoDivs
  for (const auto &gd : geo_divs_) {
    double normalized_target_area =
      (target_area_at(gd.id()) / ta) * initial_area_;
    replace_target_area(gd.id(), normalized_target_area);
  }
}

std::string InsetState::pos() const
{
  return pos_;
}

double InsetState::area_expansion_factor() const
{
  double area_expansion_factor_ = total_inset_area() / initial_area_;
<<<<<<< HEAD
=======
  // Print area drift information
>>>>>>> 8d0fcee6
  std::cerr << "Area drift: " << (area_expansion_factor_ - 1.0) * 100.0 << "%"
            << std::endl;
  return area_expansion_factor_;
}

void InsetState::push_back(const GeoDiv &gd)
{
  geo_divs_id_to_index_.insert({gd.id(), geo_divs_.size()});
  geo_divs_.push_back(gd);
}

FTReal2d &InsetState::ref_to_fluxx_init()
{
  return grid_fluxx_init_;
}

FTReal2d &InsetState::ref_to_fluxy_init()
{
  return grid_fluxy_init_;
}

FTReal2d &InsetState::ref_to_rho_ft()
{
  return rho_ft_;
}

FTReal2d &InsetState::ref_to_rho_init()
{
  return rho_init_;
}

void InsetState::remove_tiny_polygons(const double &minimum_polygon_size)
{
  const double threshold = total_inset_area() * minimum_polygon_size;
  std::vector<GeoDiv> geo_divs_cleaned;

  // Iterate over GeoDivs
  for (auto &gd : geo_divs_) {
    GeoDiv gd_cleaned(gd.id());

    // Sort polygons with holes according to area
    gd.sort_pwh_descending_by_area();
    const auto &pwhs = gd.polygons_with_holes();

    // Iterate over Polygon_with_holes
    for (unsigned int i = 0; i < pwhs.size(); ++i) {
      if (i == 0 || pwh_area(pwhs[i]) > threshold) {
        gd_cleaned.push_back(pwhs[i]);
      }
    }
    geo_divs_cleaned.push_back(gd_cleaned);
  }
  geo_divs_ = std::move(geo_divs_cleaned);
}

void InsetState::replace_target_area(const std::string &id, const double area)
{
  target_areas_[id] = area;
}

void InsetState::reset_n_finished_integrations()
{
  n_finished_integrations_ = 0;
}

void InsetState::set_area_errors()
{
  // Formula for relative area error:
  // | area_on_cartogram / target_area - 1 |
  // However, we must also either
  // - multiply target area with aef or
  // - divide gd.area() by aef
  // To account for the area drift already introduced.
  // For instance, if the actual cartogram is 10% larger than it was initially,
  // And our GeoDiv is 5% larger than it initially was, it has actually become
  // relatively smaller compared to the total cartogram area. Thus, we must
  // accordingly inflate its target area to account for the area drift.
  double aef = area_expansion_factor();

#pragma omp parallel for default(none) shared(sum_cart_area, sum_target_area)
  for (const auto &gd : geo_divs_) {
    const double obj_area = target_area_at(gd.id()) * aef;
    area_errors_[gd.id()] = std::abs((gd.area() / obj_area) - 1);
  }
}

void InsetState::adjust_grid()
{
  unsigned int long_grid_length = std::max(lx_, ly_);
  auto [curr_max_area_error, worst_gd] = max_area_error(false);
  unsigned int grid_factor =
    (long_grid_length > default_long_grid_length) ? 2 : default_grid_factor;
  max_area_errors_.push_back(curr_max_area_error);
  // TODO: Change to a more sophisticated grid adjustment strategy
  // (based on a tolerance of area error)
  if (
    n_finished_integrations_ > 4 &&
    curr_max_area_error >=
      0.999 * max_area_errors_[n_finished_integrations_ - 1] &&
    curr_max_area_error >=
      0.999 * max_area_errors_[n_finished_integrations_ - 2]) {

    // Multiply grid size with factor
    std::cerr << "Adjusting grid size." << std::endl;
    if (
      lx_ * grid_factor > max_allowed_autoscale_grid_length or
      ly_ * grid_factor > max_allowed_autoscale_grid_length) {
      std::cerr << "Cannot increase grid size further. ";
      std::cerr << "Grid size exceeds maximum allowed grid length."
                << std::endl;
      return;
    }
    lx_ *= grid_factor;
    ly_ *= grid_factor;

    // Scale all map coordinates
    const Transformation scale(CGAL::SCALING, grid_factor);
    for (auto &gd : geo_divs_) {
      for (auto &pwh : gd.ref_to_polygons_with_holes()) {
        auto &ext_ring = pwh.outer_boundary();
        ext_ring = transform(scale, ext_ring);
        for (auto &h : pwh.holes()) {
          h = transform(scale, h);
        }
      }
    }

    for (auto &gd : geo_divs_original_) {
      for (auto &pwh : gd.ref_to_polygons_with_holes()) {
        auto &ext_ring = pwh.outer_boundary();
        ext_ring = transform(scale, ext_ring);
        for (auto &h : pwh.holes()) {
          h = transform(scale, h);
        }
      }
    }

    initial_area_ *= grid_factor * grid_factor;

    for (auto &gd : geo_divs_original_transformed_) {
      for (auto &pwh : gd.ref_to_polygons_with_holes()) {
        auto &ext_ring = pwh.outer_boundary();
        ext_ring = transform(scale, ext_ring);
        for (auto &h : pwh.holes()) {
          h = transform(scale, h);
        }
      }
    }

    normalize_target_area();

    destroy_fftw_plans_for_rho();
    destroy_fftw_plans_for_flux();
    ref_to_rho_init().free();
    ref_to_rho_ft().free();
    ref_to_fluxx_init().free();
    ref_to_fluxy_init().free();

    // Reallocate FFTW plans
    ref_to_rho_init().allocate(lx_, ly_);
    ref_to_rho_ft().allocate(lx_, ly_);
    ref_to_fluxx_init().allocate(lx_, ly_);
    ref_to_fluxy_init().allocate(lx_, ly_);
    make_fftw_plans_for_rho();
    make_fftw_plans_for_flux();
    initialize_identity_proj();
    initialize_cum_proj();
    set_area_errors();

    Bbox bb = bbox();
    std::cerr << "New grid dimensions: " << lx_ << " " << ly_
              << " with bounding box\n\t(" << bb.xmin() << ", " << bb.ymin()
              << ", " << bb.xmax() << ", " << bb.ymax() << ")" << std::endl;
  }
}

void InsetState::set_grid_dimensions(
  const unsigned int lx,
  const unsigned int ly)
{
  lx_ = lx;
  ly_ = ly;
}

void InsetState::set_inset_name(const std::string &inset_name)
{
  inset_name_ = inset_name;
}

void InsetState::store_initial_area()
{
  initial_area_ = total_inset_area();
}

void InsetState::store_initial_target_area()
{
  initial_target_area_ = total_target_area();
}

bool InsetState::target_area_is_missing(const std::string &id) const
{
  // We use negative area as indication that GeoDiv has no target area
  return target_areas_.at(id) < 0.0;
}

double InsetState::target_area_at(const std::string &id) const
{
  try {
    return target_areas_.at(id);
  } catch (const std::out_of_range &e) {
    std::cerr << "ERROR: Key '" << id << "' not found in target_areas_. "
              << "Exception: " << e.what() << std::endl;
    // Re-throw, or return a default value
    throw;
  }
}

double InsetState::total_inset_area() const
{
  double total_inset_area = 0.0;
  for (const auto &gd : geo_divs_) {
    total_inset_area += gd.area();
  }
  return total_inset_area;
}

double InsetState::total_target_area() const
{
  double inset_total_target_area = 0;
  for (const auto &geo_div_target_area : target_areas_) {
    inset_total_target_area += geo_div_target_area.second;
  }
  return inset_total_target_area;
}

std::string InsetState::label_at(const std::string &id) const
{
  if (labels_.find(id) == labels_.end()) {
    return "";
  }
  return labels_.at(id);
}

void InsetState::store_original_geo_divs()
{
  geo_divs_original_ = geo_divs_;
  geo_divs_original_transformed_ = geo_divs_;
}

void InsetState::transform_points(
  const std::function<Point(Point)> &transform_point,
  bool project_original)
{

  auto &geo_divs =
    project_original ? geo_divs_original_transformed_ : geo_divs_;

  // Iterate over GeoDivs
#pragma omp parallel for default(none) shared(transform_point, geo_divs)
  for (auto &gd : geo_divs) {

    // Iterate over Polygon_with_holes
    for (auto &pwh : gd.ref_to_polygons_with_holes()) {

      // Get outer boundary
      auto &outer_boundary = pwh.outer_boundary();

      // Iterate over outer boundary's coordinates
      for (auto &coords_outer : outer_boundary) {

        // Assign outer boundary's coordinates to transformed coordinates
        coords_outer = transform_point(coords_outer);
      }

      // Iterate over holes
      for (auto &h : pwh.holes()) {

        // Iterate over hole's coordinates
        for (auto &coords_hole : h) {

          // Assign hole's coordinates to transformed coordinates
          coords_hole = transform_point(coords_hole);
        }
      }
    }
  }
}

void InsetState::set_geo_divs(std::vector<GeoDiv> new_geo_divs)
{
  geo_divs_ = std::move(new_geo_divs);
}<|MERGE_RESOLUTION|>--- conflicted
+++ resolved
@@ -203,12 +203,6 @@
 {
   std::vector<Point> points;
 
-<<<<<<< HEAD
-=======
-  // Avoid collisions in hash table
-  points.reserve(4 * n_points());
-  // points.max_load_factor(0.5);
->>>>>>> 8d0fcee6
   for (const auto &gd : geo_divs_) {
     for (const auto &pwh : gd.polygons_with_holes()) {
       const Polygon &ext_ring = pwh.outer_boundary();
@@ -246,6 +240,7 @@
     static_cast<unsigned int>(std::max(log2(lx_), log2(ly_)));
   std::cerr << "Using Quadtree depth: " << depth << std::endl;
 
+  // Custom predicate to decide whether to split a node
   auto can_split = [&depth, &qt, this](const Quadtree::Node &node) -> bool {
     // if the node depth is greater than depth, do not split
     if (node.depth() >= depth) {
@@ -269,18 +264,9 @@
         rho_max = std::max(rho_max, this->ref_to_rho_init()(i, j));
       }
     }
-<<<<<<< HEAD
-    return rho_max - rho_min >
-           (0.001 + pow((1.0 / n_finished_integrations_), 2));
+    return rho_max - rho_min > (0.001 + pow((1.0 / n_finished_integrations_), 2));
   };
   qt.refine(can_split);
-=======
-    return rho_max - rho_min > (0.01 + pow((1.0 / n_finished_integrations_), 2));
-  };
-
-  qt.refine(
-    can_split);  // (maximum depth, splitting condition: max number of points per node)
->>>>>>> 8d0fcee6
   qt.grade();
   std::cerr << "Quadtree root node bounding box: " << qt.bbox(qt.root())
             << std::endl;
@@ -500,15 +486,7 @@
               << geo_divs_[geo_divs_id_to_index_.at(worst_gd)].area()
               << ", Target Area: " << target_area_at(worst_gd) << std::endl;
   }
-<<<<<<< HEAD
-  std::cerr << "max. area err: " << value << ", GeoDiv: " << worst_gd
-            << std::endl;
-  std::cerr << "Current Area: "
-            << geo_divs_[geo_divs_id_to_index_.at(worst_gd)].area()
-            << ", Target Area: " << target_area_at(worst_gd) << std::endl;
-=======
->>>>>>> 8d0fcee6
-  return {value, worst_gd};
+ return {value, worst_gd};
 }
 
 unsigned int InsetState::n_finished_integrations() const
@@ -559,10 +537,8 @@
 double InsetState::area_expansion_factor() const
 {
   double area_expansion_factor_ = total_inset_area() / initial_area_;
-<<<<<<< HEAD
-=======
+
   // Print area drift information
->>>>>>> 8d0fcee6
   std::cerr << "Area drift: " << (area_expansion_factor_ - 1.0) * 100.0 << "%"
             << std::endl;
   return area_expansion_factor_;
