#include "constants.h"
#include "inset_state.h"

void InsetState::rescale_map(
<<<<<<< HEAD
    unsigned int max_n_grid_rows_or_cols,
    bool is_world_map
) {
  double padding = (is_world_map ?  1.0 : padding_unless_world);
=======
  unsigned int max_n_grid_rows_or_cols,
  bool is_world_map)
{
  double padding = (is_world_map ? 1.0 : padding_unless_world);
>>>>>>> 56dfcd7e
  Bbox bb;
  if (is_world_map) {

    // Bbox for Smyth-Craster projection. Equivalent to applying Smyth-Craster
    // projection to -180, -90, 90, 180.
    // TODO: It would be more self-documenting to replace (-2.50663, -1.25331)
    // with point_after_smyth_craster_projection(Point(-180.0, -90.0)) and
    // similarly for the other two bounding box coordinate
    bb = Bbox(-2.50663, -1.25331, 2.50663, 1.25331);
  } else {
    bb = bbox();
  }

  // Expand bounding box to guarantee a minimum padding
  double new_xmin =
    0.5 * ((1.0 - padding) * bb.xmax() + (1.0 + padding) * bb.xmin());
  double new_xmax =
    0.5 * ((1.0 + padding) * bb.xmax() + (1.0 - padding) * bb.xmin());
  double new_ymin =
    0.5 * ((1.0 - padding) * bb.ymax() + (1.0 + padding) * bb.ymin());
  double new_ymax =
    0.5 * ((1.0 + padding) * bb.ymax() + (1.0 - padding) * bb.ymin());

  // Ensure that the grid dimensions lx and ly are integer powers of 2
  unsigned int lx, ly;
<<<<<<< HEAD
  if ((max_n_grid_rows_or_cols <= 0) ||
      ((max_n_grid_rows_or_cols & (~max_n_grid_rows_or_cols + 1))
       != max_n_grid_rows_or_cols)) {
    std::cerr << "ERROR: max_n_grid_rows_or_cols must be an integer"
              << "power of 2."
              << std::endl;
    _Exit(15);
  }
  double latt_const;
  if (bb.xmax()-bb.xmin() > bb.ymax()-bb.ymin()) {
    lx = max_n_grid_rows_or_cols;
    latt_const = (new_xmax-new_xmin) / lx;
    ly = 1 << static_cast<int>(ceil(log2((new_ymax-new_ymin) / latt_const)));
    new_ymax = 0.5*(bb.ymax()+bb.ymin()) + 0.5*ly*latt_const;
    new_ymin = 0.5*(bb.ymax()+bb.ymin()) - 0.5*ly*latt_const;
  } else {
    ly = max_n_grid_rows_or_cols;
    latt_const = (new_ymax-new_ymin) / ly;
    lx = 1 << static_cast<int>(ceil(log2((new_xmax-new_xmin) / latt_const)));
    new_xmax = 0.5*(bb.xmax()+bb.xmin()) + 0.5*lx*latt_const;
    new_xmin = 0.5*(bb.xmax()+bb.xmin()) - 0.5*lx*latt_const;
  }
  latt_const_ = latt_const;
  std::cerr << "Rescaling to "
            << lx
            << "-by-"
            << ly
            << " grid with bounding box\n\t("
            << new_xmin
            << ", "
            << new_ymin
            << ", "
            << new_xmax
            << ", "
            << new_ymax
            << ")"
            << std::endl;
=======
  if (
    (max_n_grid_rows_or_cols <= 0) ||
    ((max_n_grid_rows_or_cols & (~max_n_grid_rows_or_cols + 1)) !=
     max_n_grid_rows_or_cols)) {
    std::cerr
      << "ERROR: max_n_grid_rows_or_cols must be an integer power of 2."
      << std::endl;
    _Exit(15);
  }
  double latt_const;
  if (bb.xmax() - bb.xmin() > bb.ymax() - bb.ymin()) {
    lx = max_n_grid_rows_or_cols;
    latt_const = (new_xmax - new_xmin) / lx;
    ly = 1 << static_cast<int>(ceil(log2((new_ymax - new_ymin) / latt_const)));
    new_ymax = 0.5 * (bb.ymax() + bb.ymin()) + 0.5 * ly * latt_const;
    new_ymin = 0.5 * (bb.ymax() + bb.ymin()) - 0.5 * ly * latt_const;
  } else {
    ly = max_n_grid_rows_or_cols;
    latt_const = (new_ymax - new_ymin) / ly;
    lx = 1 << static_cast<int>(ceil(log2((new_xmax - new_xmin) / latt_const)));
    new_xmax = 0.5 * (bb.xmax() + bb.xmin()) + 0.5 * lx * latt_const;
    new_xmin = 0.5 * (bb.xmax() + bb.xmin()) - 0.5 * lx * latt_const;
  }
  std::cerr << "Rescaling to " << lx << "-by-" << ly
            << " grid with bounding box\n\t(" << new_xmin << ", " << new_ymin
            << ", " << new_xmax << ", " << new_ymax << ")" << std::endl;
>>>>>>> 56dfcd7e
  set_grid_dimensions(lx, ly);

  // Rescale and translate all GeoDiv coordinates
  const Transformation translate(
    CGAL::TRANSLATION,
    CGAL::Vector_2<Scd>(-new_xmin, -new_ymin));
  const Transformation scale(CGAL::SCALING, (1.0 / latt_const));
  for (auto &gd : geo_divs_) {
    for (auto &pwh : *gd.ref_to_polygons_with_holes()) {
      auto *ext_ring = &pwh.outer_boundary();
      *ext_ring = transform(translate, *ext_ring);
      *ext_ring = transform(scale, *ext_ring);
      for (auto h = pwh.holes_begin(); h != pwh.holes_end(); ++h) {
        *h = transform(translate, *h);
        *h = transform(scale, *h);
      }
    }
  }
}

void InsetState::normalize_inset_area(
  double total_cart_target_area,
  bool equal_area)
{
  const auto bb = bbox();

  // Calculate scale_factor that makes inset areas proportional to their
  // target areas on the cartogram
  const double inset_area_prop = total_target_area() / total_cart_target_area;
  const double scale_factor =
    equal_area ? 1.0 : sqrt(inset_area_prop / total_inset_area());

  // Rescale and translate all GeoDiv coordinates
  const Transformation translate(
    CGAL::TRANSLATION,
    CGAL::Vector_2<Scd>(
      -(bb.xmin() + bb.xmax()) / 2,
      -(bb.ymin() + bb.ymax()) / 2));
  const Transformation scale(CGAL::SCALING, scale_factor);
  for (auto &gd : geo_divs_) {
    for (auto &pwh : *gd.ref_to_polygons_with_holes()) {
      auto *ext_ring = &pwh.outer_boundary();
      *ext_ring = transform(translate, *ext_ring);
      *ext_ring = transform(scale, *ext_ring);
      for (auto h = pwh.holes_begin(); h != pwh.holes_end(); ++h) {
        *h = transform(translate, *h);
        *h = transform(scale, *h);
      }
    }
  }
}<|MERGE_RESOLUTION|>--- conflicted
+++ resolved
@@ -2,17 +2,10 @@
 #include "inset_state.h"
 
 void InsetState::rescale_map(
-<<<<<<< HEAD
-    unsigned int max_n_grid_rows_or_cols,
-    bool is_world_map
-) {
-  double padding = (is_world_map ?  1.0 : padding_unless_world);
-=======
   unsigned int max_n_grid_rows_or_cols,
   bool is_world_map)
 {
   double padding = (is_world_map ? 1.0 : padding_unless_world);
->>>>>>> 56dfcd7e
   Bbox bb;
   if (is_world_map) {
 
@@ -38,45 +31,6 @@
 
   // Ensure that the grid dimensions lx and ly are integer powers of 2
   unsigned int lx, ly;
-<<<<<<< HEAD
-  if ((max_n_grid_rows_or_cols <= 0) ||
-      ((max_n_grid_rows_or_cols & (~max_n_grid_rows_or_cols + 1))
-       != max_n_grid_rows_or_cols)) {
-    std::cerr << "ERROR: max_n_grid_rows_or_cols must be an integer"
-              << "power of 2."
-              << std::endl;
-    _Exit(15);
-  }
-  double latt_const;
-  if (bb.xmax()-bb.xmin() > bb.ymax()-bb.ymin()) {
-    lx = max_n_grid_rows_or_cols;
-    latt_const = (new_xmax-new_xmin) / lx;
-    ly = 1 << static_cast<int>(ceil(log2((new_ymax-new_ymin) / latt_const)));
-    new_ymax = 0.5*(bb.ymax()+bb.ymin()) + 0.5*ly*latt_const;
-    new_ymin = 0.5*(bb.ymax()+bb.ymin()) - 0.5*ly*latt_const;
-  } else {
-    ly = max_n_grid_rows_or_cols;
-    latt_const = (new_ymax-new_ymin) / ly;
-    lx = 1 << static_cast<int>(ceil(log2((new_xmax-new_xmin) / latt_const)));
-    new_xmax = 0.5*(bb.xmax()+bb.xmin()) + 0.5*lx*latt_const;
-    new_xmin = 0.5*(bb.xmax()+bb.xmin()) - 0.5*lx*latt_const;
-  }
-  latt_const_ = latt_const;
-  std::cerr << "Rescaling to "
-            << lx
-            << "-by-"
-            << ly
-            << " grid with bounding box\n\t("
-            << new_xmin
-            << ", "
-            << new_ymin
-            << ", "
-            << new_xmax
-            << ", "
-            << new_ymax
-            << ")"
-            << std::endl;
-=======
   if (
     (max_n_grid_rows_or_cols <= 0) ||
     ((max_n_grid_rows_or_cols & (~max_n_grid_rows_or_cols + 1)) !=
@@ -103,7 +57,6 @@
   std::cerr << "Rescaling to " << lx << "-by-" << ly
             << " grid with bounding box\n\t(" << new_xmin << ", " << new_ymin
             << ", " << new_xmax << ", " << new_ymax << ")" << std::endl;
->>>>>>> 56dfcd7e
   set_grid_dimensions(lx, ly);
 
   // Rescale and translate all GeoDiv coordinates
