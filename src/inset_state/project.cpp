#include "interpolate_bilinearly.h"
#include "matrix.h"
#include "round_point.h"
#include <boost/multi_array.hpp>
#include <iostream>

Point interpolate_point_bilinearly(
  Point p1,
  const boost::multi_array<double, 2> *xdisp,
  const boost::multi_array<double, 2> *ydisp,
  const unsigned int lx,
  const unsigned int ly)
{
  const double intp_x =
    interpolate_bilinearly(p1.x(), p1.y(), xdisp, 'x', lx, ly);
  const double intp_y =
    interpolate_bilinearly(p1.x(), p1.y(), ydisp, 'y', lx, ly);
  return {p1.x() + intp_x, p1.y() + intp_y};
}

void InsetState::project()
{
  // Calculate displacement from proj array
  boost::multi_array<double, 2> xdisp(boost::extents[lx_][ly_]);
  boost::multi_array<double, 2> ydisp(boost::extents[lx_][ly_]);

#pragma omp parallel for default(none) shared(xdisp, ydisp)
  for (unsigned int i = 0; i < lx_; ++i) {
    for (unsigned int j = 0; j < ly_; ++j) {
      xdisp[i][j] = proj_[i][j].x - i - 0.5;
      ydisp[i][j] = proj_[i][j].y - j - 0.5;
    }
  }

  // Cumulative projection
#pragma omp parallel for default(none) shared(xdisp, ydisp)
  for (unsigned int i = 0; i < lx_; ++i) {
    for (unsigned int j = 0; j < ly_; ++j) {

      // TODO: Should the interpolation be made on the basis of triangulation?
      // Calculate displacement for cumulative grid coordinates
      const double grid_intp_x = interpolate_bilinearly(
        cum_proj_[i][j].x,
        cum_proj_[i][j].y,
<<<<<<< HEAD
        &xdisp, 'x', lx_, ly_);
      const double grid_intp_y = interpolate_bilinearly(
=======
        &xdisp,
        'x',
        lx_,
        ly_);
      const double graticule_intp_y = interpolate_bilinearly(
>>>>>>> 56dfcd7e
        cum_proj_[i][j].x,
        cum_proj_[i][j].y,
        &ydisp,
        'y',
        lx_,
        ly_);

      // Update cumulative grid coordinates
      cum_proj_[i][j].x += grid_intp_x;
      cum_proj_[i][j].y += grid_intp_y;
    }
  }

  // Specialize (i.e., curry) interpolate_point_bilinearly() such that it only
  // requires one argument (Point p1).
  std::function<Point(Point)> lambda =
    [&xdisp, &ydisp, lx = lx_, ly = ly_](Point p1) {
      return interpolate_point_bilinearly(p1, &xdisp, &ydisp, lx, ly);
    };

  // Apply "lambda" to all points
  transform_points(lambda);
}

Point interpolate_point_with_barycentric_coordinates(
  Point p,
  Delaunay &dt,
  std::unordered_map<Point, Point> *proj_map)
{
  // Find the triangle containing the point
  Face_handle fh = dt.locate(p);

  // Get the three vertices
  Point v1 = fh->vertex(0)->point();
  Point v2 = fh->vertex(1)->point();
  Point v3 = fh->vertex(2)->point();

  // Calculate barycentric coordinates
  std::tuple<Scd::FT, Scd::FT, Scd::FT> bary_coor;
  bary_coor =
    CGAL::Barycentric_coordinates::triangle_coordinates_in_tuple_2<Point>(
      v1,
      v2,
      v3,
      p);

  // Get the barycentric coordinates
  const double bary_x = std::get<0>(bary_coor);
  const double bary_y = std::get<1>(bary_coor);
  const double bary_z = std::get<2>(bary_coor);

  // Get projected vertices
  Point v1_proj = (*proj_map)[v1];
  Point v2_proj = (*proj_map)[v2];
  Point v3_proj = (*proj_map)[v3];

  // Calculate projected point of p
  const Point p_proj = Point(
    bary_x * v1_proj.x() + bary_y * v2_proj.x() + bary_z * v3_proj.x(),
    bary_x * v1_proj.y() + bary_y * v2_proj.y() + bary_z * v3_proj.y());
  return p_proj;
}

void InsetState::project_with_delaunay_t()
{
  std::function<Point(Point)> lambda_bary =
    [&dt = proj_qd_.dt,
     &proj_map = proj_qd_.triangle_transformation](Point p1) {
      return interpolate_point_with_barycentric_coordinates(p1, dt, &proj_map);
    };
  transform_points(lambda_bary);
}

// In chosen_diag() and transformed_triangle(), the input x-coordinates can
// only be 0, lx, or 0.5, 1.5, ..., lx-0.5. A similar rule applies to the
// y-coordinates.
void InsetState::exit_if_not_on_grid_or_edge(const Point p1) const
{
  if (
    (p1.x() != 0.0 && p1.x() != lx_ && p1.x() - int(p1.x()) != 0.5) ||
    (p1.y() != 0.0 && p1.y() != ly_ && p1.y() - int(p1.y()) != 0.5)) {
    std::cerr << "Error: Invalid input coordinate in triangulation\n"
              << "\tpt = (" << p1.x() << ", " << p1.y() << ")" << std::endl;
    exit(1);
  }
}

Point InsetState::projected_point(const Point p1, bool project_original)
{
  auto &proj = project_original ? cum_proj_ : proj_;

  exit_if_not_on_grid_or_edge(p1);
  const unsigned int proj_x = std::min(
    static_cast<unsigned int>(lx_) - 1,
    static_cast<unsigned int>(p1.x()));
  const unsigned int proj_y = std::min(
    static_cast<unsigned int>(ly_) - 1,
    static_cast<unsigned int>(p1.y()));
  return {
    (p1.x() == 0.0 || p1.x() == lx_) ? p1.x() : proj[proj_x][proj_y].x,
    (p1.y() == 0.0 || p1.y() == ly_) ? p1.y() : proj[proj_x][proj_y].y};
}

// TODO: chosen_diag() seems to be more naturally thought of as a boolean
//       than an integer.

<<<<<<< HEAD
// For a grid cell with corners stored in the XYPoint array v, determine
// whether the diagonal from v[0] to v[2] is inside the grid cell. If
=======
// For a graticule cell with corners stored in the Point array v, determine
// whether the diagonal from v[0] to v[2] is inside the graticule cell. If
>>>>>>> 56dfcd7e
// yes, return 0. Otherwise, if the diagonal from v[1] to v[3] is inside the
// grid cell, return 1. If neither of the two diagonals is inside the
// grid cell, then the cell's topology is invalid; thus, we exit with an
// error message.
int InsetState::chosen_diag(
  const Point v[4],
  unsigned int *num_concave,
  bool project_original)
{
  // The input v[i].x can only be 0, lx, or 0.5, 1.5, ..., lx-0.5. A similar
  // rule applies to the y-coordinates.
  for (unsigned int i = 0; i < 4; ++i) {
    exit_if_not_on_grid_or_edge(v[i]);
  }

  // Transform the coordinates in v to the corresponding coordinates on the
  // projected grid. If the x-coordinate is 0 or lx, we keep the input. The
  // input v[i].x can only be 0, lx, or 0.5, 1.5, ..., lx-0.5. A similar rule
  // applies to the y-coordinates. This condition is checked in
  // projected_point().
  Point tv[4];
  for (unsigned int i = 0; i < 4; ++i) {
    tv[i] = projected_point(v[i], project_original);
  }

  // Get the two possible midpoints
  const Point midpoint0(
    (tv[0].x() + tv[2].x()) / 2,
    (tv[0].y() + tv[2].y()) / 2);
  const Point midpoint1(
    (tv[1].x() + tv[3].x()) / 2,
    (tv[1].y() + tv[3].y()) / 2);

<<<<<<< HEAD
  // Get the transformed grid cell as a polygon
  Polygon trans_grid;
  for (unsigned int i = 0; i < 4; ++i) {
    trans_grid.push_back(tv[i]);
=======
  // Get the transformed graticule cell as a polygon
  Polygon trans_graticule;
  for (auto &i : tv) {
    trans_graticule.push_back(i);
>>>>>>> 56dfcd7e
  }

  // Check if grid cell is concave
  if (!trans_grid.is_convex()) {
    *num_concave += 1;
  }
  if (trans_grid.bounded_side(midpoint0) == CGAL::ON_BOUNDED_SIDE) {
    return 0;
  }
  if (trans_grid.bounded_side(midpoint1) == CGAL::ON_BOUNDED_SIDE) {
    return 1;
  }
  std::cerr << "Invalid grid cell! At\n";
  std::cerr << "(" << tv[0].x() << ", " << tv[0].y() << ")\n";
  std::cerr << "(" << tv[1].x() << ", " << tv[1].y() << ")\n";
  std::cerr << "(" << tv[2].x() << ", " << tv[2].y() << ")\n";
  std::cerr << "(" << tv[3].x() << ", " << tv[3].y() << ")\n";
  std::cerr << "Original: \n";
  std::cerr << "(" << v[0].x() << ", " << v[0].y() << ")\n";
  std::cerr << "(" << v[1].x() << ", " << v[1].y() << ")\n";
  std::cerr << "(" << v[2].x() << ", " << v[2].y() << ")\n";
  std::cerr << "(" << v[3].x() << ", " << v[3].y() << ")\n";
  std::cerr << "i: " << static_cast<unsigned int>(v[0].x())
            << ", j: " << static_cast<unsigned int>(v[0].y()) << std::endl;
  exit(1);
}

<<<<<<< HEAD
void InsetState::fill_grid_diagonals()
{
  // Initialize array if running for the first time
  if (grid_diagonals_.shape()[0] != lx_ ||
      grid_diagonals_.shape()[1] != ly_) {
    grid_diagonals_.resize(boost::extents[lx_ - 1][ly_ - 1]);
  }
  unsigned int n_concave = 0;  // Count concave grid cells
=======
void InsetState::fill_graticule_diagonals(bool project_original)
{
  // Initialize array if running for the first time
  if (
    graticule_diagonals_.shape()[0] != lx_ ||
    graticule_diagonals_.shape()[1] != ly_) {
    graticule_diagonals_.resize(boost::extents[lx_ - 1][ly_ - 1]);
  }
  unsigned int n_concave = 0;  // Count concave graticule cells

#pragma omp parallel for default(none) shared(n_concave, project_original)
>>>>>>> 56dfcd7e
  for (unsigned int i = 0; i < lx_ - 1; ++i) {
    for (unsigned int j = 0; j < ly_ - 1; ++j) {
      Point v[4];
      v[0] = Point(double(i) + 0.5, double(j) + 0.5);
      v[1] = Point(double(i) + 1.5, double(j) + 0.5);
      v[2] = Point(double(i) + 1.5, double(j) + 1.5);
      v[3] = Point(double(i) + 0.5, double(j) + 1.5);
<<<<<<< HEAD
      grid_diagonals_[i][j] = chosen_diag(v, &n_concave);
    }
  }
  std::cerr << "Number of concave grid cells: "
            << n_concave
            << std::endl;
  return;
=======
      graticule_diagonals_[i][j] =
        chosen_diag(v, &n_concave, project_original);
    }
  }
  std::cerr << "Number of concave graticule cells: " << n_concave << std::endl;
>>>>>>> 56dfcd7e
}

std::array<Point, 3> InsetState::transformed_triangle(
  const std::array<Point, 3> &tri,
  bool project_original)
{
  std::array<Point, 3> transf_tri;
  for (unsigned int i = 0; i < 3; ++i) {
    exit_if_not_on_grid_or_edge(tri[i]);
    const auto transf_pt = projected_point(tri[i], project_original);
    transf_tri[i] = transf_pt;
  }
  return transf_tri;
}

// Determine if a point `pt` is on the boundary of a triangle by using cross
// products to find areas spanned by pt and each triangle edge. Idea from:
// https://stackoverflow.com/questions/7050186/find-if-point-lies-on-line-segment
// This function is needed because, sometimes,
// `triangle.bounded_side(Point(x, y)) == CGAL::ON_BOUNDARY` does not return
// `true` even if the point is on the boundary.
bool is_on_triangle_boundary(const Point pt, const Polygon &triangle)
{
  for (unsigned int i = 0; i < triangle.size(); ++i) {
    const auto t1 = triangle[i];
    const auto t2 = triangle[(i == triangle.size() - 1) ? 0 : i + 1];
    const double area = (t1.x() - pt.x()) * (t2.y() - pt.y()) -
                        (t2.x() - pt.x()) * (t1.y() - pt.y());
    if (almost_equal(area, 0.0)) {
      return true;
    }
  }
  return false;
}

// Get the untransformed coordinates of the triangle in which the point `pt`
// is located. After transformation, this triangle must be entirely inside
<<<<<<< HEAD
// the transformed grid cell.
std::array<Point, 3> InsetState::untransformed_triangle(const Point pt)
=======
// the transformed graticule cell.
std::array<Point, 3> InsetState::untransformed_triangle(
  const Point pt,
  bool project_original)
>>>>>>> 56dfcd7e
{
  if (pt.x() < 0 || pt.x() > lx_ || pt.y() < 0 || pt.y() > ly_) {
    CGAL::set_pretty_mode(std::cerr);
    std::cerr << "ERROR: coordinate outside bounding box in " << __func__
              << "().\npt = " << pt << std::endl;
    exit(1);
  }

  // Get original grid coordinates
  Point v[4];
  v[0] = Point(
    std::max(0.0, floor(pt.x() + 0.5) - 0.5),
    std::max(0.0, floor(pt.y() + 0.5) - 0.5));
  v[1] = Point(
    std::min(static_cast<double>(lx_), floor(pt.x() + 0.5) + 0.5),
    v[0].y());
  v[2] = Point(
    v[1].x(),
    std::min(static_cast<double>(ly_), floor(pt.y() + 0.5) + 0.5));
  v[3] = Point(v[0].x(), v[2].y());

  // TODO: diag SEEMS TO BE MORE NATURALLY THOUGHT OF AS bool INSTEAD OF int.
  // Assuming that the transformed grid does not have self-intersections,
  // at least one of the diagonals must be completely inside the grid.
  // We use that diagonal to split the grid into two triangles.
  int diag;
  if (
    v[0].x() == 0.0 || v[0].y() == 0.0 || v[2].x() == lx_ || v[2].y() == ly_) {

<<<<<<< HEAD
    // Case where the grid is on the edge of the grid.
    // We calculate the chosen diagonal, as grid_diagonals does not store
    // the diagonals for edge grid cells.
=======
    // Case when the graticule is on the edge of the grid.
    // We calculate the chosen diagonal because graticule_diagonals_ does not
    // store the diagonals for edge grid cells.
>>>>>>> 56dfcd7e
    unsigned int n_concave = 0;
    diag = chosen_diag(v, &n_concave, project_original);
  } else {

<<<<<<< HEAD
    // Case where the grid is not on the edge of the grid. We can find the
    // already computed chosen diagonal in grid_diagonals_.
    const unsigned int x = static_cast<unsigned int>(v[0].x());
    const unsigned int y = static_cast<unsigned int>(v[0].y());
    diag = grid_diagonals_[x][y];
=======
    // Case when the graticule is not on the edge of the grid. We can find the
    // already computed chosen diagonal in graticule_diagonals_.
    const auto x = static_cast<unsigned int>(v[0].x());
    const auto y = static_cast<unsigned int>(v[0].y());
    diag = graticule_diagonals_[x][y];
>>>>>>> 56dfcd7e
  }

  // Get the two possible triangles
  Polygon triangle1;
  Polygon triangle2;
  if (diag == 0) {
    triangle1.push_back(v[0]);
    triangle1.push_back(v[1]);
    triangle1.push_back(v[2]);
    triangle2.push_back(v[0]);
    triangle2.push_back(v[2]);
    triangle2.push_back(v[3]);
  } else {
    triangle1.push_back(v[0]);
    triangle1.push_back(v[1]);
    triangle1.push_back(v[3]);
    triangle2.push_back(v[1]);
    triangle2.push_back(v[2]);
    triangle2.push_back(v[3]);
  }

  // Determine which untransformed triangle the given point is in. If the
  // point is in neither, an error is raised.
  std::array<Point, 3> triangle_coordinates;
  if (
    (triangle1.bounded_side(pt) == CGAL::ON_BOUNDED_SIDE) ||
    is_on_triangle_boundary(pt, triangle1)) {
    for (unsigned int i = 0; i < triangle1.size(); ++i) {
      triangle_coordinates[i] = triangle1[i];
    }
  } else if (
    (triangle2.bounded_side(pt) == CGAL::ON_BOUNDED_SIDE) ||
    is_on_triangle_boundary(pt, triangle2)) {
    for (unsigned int i = 0; i < triangle2.size(); ++i) {
      triangle_coordinates[i] = triangle2[i];
    }
  } else {
    std::cerr << "Point not in grid cell!\n";
    std::cerr << "Point coordinates:\n";
    std::cerr << "(" << pt.x() << ", " << pt.y() << ")\n";
    std::cerr << "Original grid cell:\n";
    std::cerr << "(" << v[0].x() << ", " << v[0].y() << ")\n";
    std::cerr << "(" << v[1].x() << ", " << v[1].y() << ")\n";
    std::cerr << "(" << v[2].x() << ", " << v[2].y() << ")\n";
    std::cerr << "(" << v[3].x() << ", " << v[3].y() << ")\n";
    std::cerr << "Chosen diagonal: " << diag << "\n";
    exit(1);
  }
  return triangle_coordinates;
}

Point affine_trans(
  const std::array<Point, 3> &tri,
  const std::array<Point, 3> &org_tri,
  const Point pt)
{
  // For each point, we make the following transformation. Suppose we find
  // that, before the cartogram transformation, a point (x, y) is in the
  // triangle (a, b, c). We want to find its position in the projected
  // triangle (p, q, r). We locally approximate the cartogram transformation
  // by an affine transformation T such that T(a) = p, T(b) = q and T(c) = r.
  // We can think of T as a 3x3 matrix
  //    -----------
  //   |t11 t12 t13|
  //   |t21 t22 t23|  such that
  //   | 0   0   1 |
  //    -----------
  //    -----------   ----------     ----------
  //   |t11 t12 t13| | a1 b1 c1 |   | p1 q1 r1 |
  //   |t21 t22 t23| | a2 b2 c2 | = | p2 q2 r2 | or TA = P.
  //   | 0   0   1 | | 1  1  1  |   |  1  1  1 |
  //    -----------   ----------     ----------
  // Hence, T = PA^{-1}.
  //                              -----------------------
  //                             |b2-c2 c1-b1 b1*c2-b2*c1|
  // We have A^{-1} = (1/det(A)) |c2-a2 a1-c1 a2*c1-a1*c2|. By multiplying
  //                             |a2-b2 b1-a1 a1*b2-a2*b1|
  //                              -----------------------
  // PA^{-1} we obtain t11, t12, t13, t21, t22, and t23. If the original
  // coordinates are (x, y) on the unprojected map, then the transformed
  // coordinates are:
  // post.x = t11*x + t12*y + t13, post.y = t21*x + t22*y + t23.
  const Point pre(pt.x(), pt.y());

  // Old triangle (a, b, c) expressed as matrix A
  const Matrix abc_mA(org_tri[0], org_tri[1], org_tri[2]);

  // New triangle (p, q, r) expressed as matrix P
  const Matrix pqr_mP(tri[0], tri[1], tri[2]);

  // Transformation matrix T
  const auto mT = pqr_mP.multiplied_with(abc_mA.inverse());

  // Transformed point
  return mT.transformed_point(pre);
}

Point InsetState::projected_point_with_triangulation(
  const Point pt,
  bool project_original)
{
  // Get the untransformed triangle the point pt is in
  const auto old_triangle = untransformed_triangle(pt, project_original);

  // Get the coordinates of the transformed triangle
  const auto new_triangle =
    transformed_triangle(old_triangle, project_original);

  // Get the transformed point and return it
  const auto transformed_pt = affine_trans(new_triangle, old_triangle, pt);
  return rounded_point(transformed_pt, lx_, ly_);
}

void InsetState::project_with_triangulation()
{
  // Store reference to current object and call member function
  // projected_point_with_triangulation
  // https://www.nextptr.com/tutorial/ta1430524603/
  // capture-this-in-lambda-expression-timeline-of-change
  std::function<Point(Point)> lambda = [&](Point p1) {
    return projected_point_with_triangulation(p1);
  };

  // Transforming all points based on triangulation
  transform_points(lambda);

  // Cumulative projection
#pragma omp parallel for default(none)
  for (unsigned int i = 0; i < lx_; ++i) {
    for (unsigned int j = 0; j < ly_; ++j) {
      const Point old_cum_proj(cum_proj_[i][j].x, cum_proj_[i][j].y);
      const auto new_cum_proj_pt =
        projected_point_with_triangulation(old_cum_proj);
      cum_proj_[i][j].x = new_cum_proj_pt.x();
      cum_proj_[i][j].y = new_cum_proj_pt.y();
    }
  }
}

void InsetState::project_with_cum_proj()
{
  std::function<Point(Point)> lambda = [&](Point p1) {
    return projected_point_with_triangulation(p1, true);
  };

  // Transforming all points based on triangulation
  transform_points(lambda, true);
}<|MERGE_RESOLUTION|>--- conflicted
+++ resolved
@@ -42,16 +42,11 @@
       const double grid_intp_x = interpolate_bilinearly(
         cum_proj_[i][j].x,
         cum_proj_[i][j].y,
-<<<<<<< HEAD
-        &xdisp, 'x', lx_, ly_);
-      const double grid_intp_y = interpolate_bilinearly(
-=======
         &xdisp,
         'x',
         lx_,
         ly_);
       const double graticule_intp_y = interpolate_bilinearly(
->>>>>>> 56dfcd7e
         cum_proj_[i][j].x,
         cum_proj_[i][j].y,
         &ydisp,
@@ -158,13 +153,8 @@
 // TODO: chosen_diag() seems to be more naturally thought of as a boolean
 //       than an integer.
 
-<<<<<<< HEAD
-// For a grid cell with corners stored in the XYPoint array v, determine
-// whether the diagonal from v[0] to v[2] is inside the grid cell. If
-=======
 // For a graticule cell with corners stored in the Point array v, determine
 // whether the diagonal from v[0] to v[2] is inside the graticule cell. If
->>>>>>> 56dfcd7e
 // yes, return 0. Otherwise, if the diagonal from v[1] to v[3] is inside the
 // grid cell, return 1. If neither of the two diagonals is inside the
 // grid cell, then the cell's topology is invalid; thus, we exit with an
@@ -198,17 +188,10 @@
     (tv[1].x() + tv[3].x()) / 2,
     (tv[1].y() + tv[3].y()) / 2);
 
-<<<<<<< HEAD
-  // Get the transformed grid cell as a polygon
-  Polygon trans_grid;
-  for (unsigned int i = 0; i < 4; ++i) {
-    trans_grid.push_back(tv[i]);
-=======
   // Get the transformed graticule cell as a polygon
   Polygon trans_graticule;
   for (auto &i : tv) {
     trans_graticule.push_back(i);
->>>>>>> 56dfcd7e
   }
 
   // Check if grid cell is concave
@@ -236,16 +219,6 @@
   exit(1);
 }
 
-<<<<<<< HEAD
-void InsetState::fill_grid_diagonals()
-{
-  // Initialize array if running for the first time
-  if (grid_diagonals_.shape()[0] != lx_ ||
-      grid_diagonals_.shape()[1] != ly_) {
-    grid_diagonals_.resize(boost::extents[lx_ - 1][ly_ - 1]);
-  }
-  unsigned int n_concave = 0;  // Count concave grid cells
-=======
 void InsetState::fill_graticule_diagonals(bool project_original)
 {
   // Initialize array if running for the first time
@@ -257,7 +230,6 @@
   unsigned int n_concave = 0;  // Count concave graticule cells
 
 #pragma omp parallel for default(none) shared(n_concave, project_original)
->>>>>>> 56dfcd7e
   for (unsigned int i = 0; i < lx_ - 1; ++i) {
     for (unsigned int j = 0; j < ly_ - 1; ++j) {
       Point v[4];
@@ -265,21 +237,11 @@
       v[1] = Point(double(i) + 1.5, double(j) + 0.5);
       v[2] = Point(double(i) + 1.5, double(j) + 1.5);
       v[3] = Point(double(i) + 0.5, double(j) + 1.5);
-<<<<<<< HEAD
-      grid_diagonals_[i][j] = chosen_diag(v, &n_concave);
-    }
-  }
-  std::cerr << "Number of concave grid cells: "
-            << n_concave
-            << std::endl;
-  return;
-=======
       graticule_diagonals_[i][j] =
         chosen_diag(v, &n_concave, project_original);
     }
   }
   std::cerr << "Number of concave graticule cells: " << n_concave << std::endl;
->>>>>>> 56dfcd7e
 }
 
 std::array<Point, 3> InsetState::transformed_triangle(
@@ -317,15 +279,10 @@
 
 // Get the untransformed coordinates of the triangle in which the point `pt`
 // is located. After transformation, this triangle must be entirely inside
-<<<<<<< HEAD
-// the transformed grid cell.
-std::array<Point, 3> InsetState::untransformed_triangle(const Point pt)
-=======
 // the transformed graticule cell.
 std::array<Point, 3> InsetState::untransformed_triangle(
   const Point pt,
   bool project_original)
->>>>>>> 56dfcd7e
 {
   if (pt.x() < 0 || pt.x() > lx_ || pt.y() < 0 || pt.y() > ly_) {
     CGAL::set_pretty_mode(std::cerr);
@@ -355,32 +312,18 @@
   if (
     v[0].x() == 0.0 || v[0].y() == 0.0 || v[2].x() == lx_ || v[2].y() == ly_) {
 
-<<<<<<< HEAD
-    // Case where the grid is on the edge of the grid.
-    // We calculate the chosen diagonal, as grid_diagonals does not store
-    // the diagonals for edge grid cells.
-=======
     // Case when the graticule is on the edge of the grid.
     // We calculate the chosen diagonal because graticule_diagonals_ does not
     // store the diagonals for edge grid cells.
->>>>>>> 56dfcd7e
     unsigned int n_concave = 0;
     diag = chosen_diag(v, &n_concave, project_original);
   } else {
 
-<<<<<<< HEAD
-    // Case where the grid is not on the edge of the grid. We can find the
-    // already computed chosen diagonal in grid_diagonals_.
-    const unsigned int x = static_cast<unsigned int>(v[0].x());
-    const unsigned int y = static_cast<unsigned int>(v[0].y());
-    diag = grid_diagonals_[x][y];
-=======
     // Case when the graticule is not on the edge of the grid. We can find the
     // already computed chosen diagonal in graticule_diagonals_.
     const auto x = static_cast<unsigned int>(v[0].x());
     const auto y = static_cast<unsigned int>(v[0].y());
     diag = graticule_diagonals_[x][y];
->>>>>>> 56dfcd7e
   }
 
   // Get the two possible triangles
