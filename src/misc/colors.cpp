--- conflicted
+++ resolved
@@ -3,17 +3,15 @@
 #include <iostream>
 #include <sstream>
 
-<<<<<<< HEAD
-Color::Color(double red, double green, double blue) : r(red), g(green), b(blue)
-=======
 Color::Color()
->>>>>>> 56dfcd7e
 {
   // Solarized base2 (https://ethanschoonover.com/solarized/)
   r = 238;
   g = 232;
   b = 213;
 }
+
+Color::Color(double red, double green, double blue) : r(red), g(green), b(blue) {}
 
 Color::Color(int red, int green, int blue) : r(red), g(green), b(blue) {}
 
@@ -205,15 +203,9 @@
 
     // From https://gist.github.com/bert/998020
     int hex_int = stoi(color_as_string, nullptr, 16);
-<<<<<<< HEAD
-    r = ((hex_int >> 16) & 0xFF); // Extract RR byte
-    g = ((hex_int >> 8) & 0xFF); // Extract GG byte
-    b = (hex_int & 0xFF); // Extract BB byte
-=======
     r = ((hex_int >> 16) & 0xFF);  // Extract the RR byte
     g = ((hex_int >> 8) & 0xFF);  // Extract the GG byte
     b = ((hex_int)&0xFF);  // Extract the BB byte
->>>>>>> 56dfcd7e
   } else if ("rgb" == color_as_string.substr(0, 3)) {
 
     // RGB value
@@ -251,23 +243,8 @@
               << "Please refer to README.md!" << std::endl;
     std::cerr << "Color: " << color_as_string << std::endl;
   }
-<<<<<<< HEAD
   r /= 255;
   g /= 255;
   b /= 255;
   return;
-=======
-}
-
-std::string Color::eps() const
-{
-  std::string temp;
-  temp.append(std::to_string(static_cast<double>(r) / 255.0));
-  temp.append(" ");
-  temp.append(std::to_string(static_cast<double>(g) / 255.0));
-  temp.append(" ");
-  temp.append(std::to_string(static_cast<double>(b) / 255.0));
-  temp.append(" ");
-  return temp;
->>>>>>> 56dfcd7e
 }