#include "cartogram_info.h"

CartogramInfo::CartogramInfo(const bool w,
                             const std::string v) :
  is_world_map_(w),
  visual_variable_file_(v)
{
  return;
}

double CartogramInfo::cart_total_target_area() const
{
  double area = 0.0;

  // Loop over inset states. Syntax from:
  // https://stackoverflow.com/questions/13087028/can-i-easily-iterate-over-
  // the-values-of-a-map-using-a-range-based-for-loop
  for (const auto &inset_info : inset_states_) {
    auto &inset_state = inset_info.second;
    area += inset_state.total_target_area();
  }
  return area;
}

void CartogramInfo::gd_to_inset_insert(const std::string id,
                                       const std::string inset)
{
  gd_to_inset_.insert(std::pair<std::string, std::string>(id, inset));
  return;
}

const std::string CartogramInfo::id_header() const
{
  return id_header_;
}

const std::set<std::string> CartogramInfo::ids_in_visual_variables_file()
const
{
  return ids_in_visual_variables_file_;
}

void CartogramInfo::insert_id_in_visual_variables_file(const std::string id)
{
  ids_in_visual_variables_file_.insert(id);
}

void CartogramInfo::insert_inset_state(const std::string inset_pos,
                                       const InsetState inset_state)
{
  inset_states_.insert(std::pair<std::string, InsetState>(inset_pos,
                                                          inset_state));
  return;
}

const std::string CartogramInfo::inset_at_gd(const std::string id) const
{
  return gd_to_inset_.at(id);
}

const std::map<std::string, InsetState> CartogramInfo::inset_states() const
{
  return inset_states_;
}

bool CartogramInfo::is_world_map() const
{
  return is_world_map_;
}

unsigned int CartogramInfo::n_insets() const
{
  return inset_states_.size();
}

bool CartogramInfo::original_ext_ring_is_clockwise() const
{
  return original_ext_ring_is_clockwise_;
}

std::map<std::string, InsetState> *CartogramInfo::ref_to_inset_states()
{
  return &inset_states_;
}

void CartogramInfo::replace_missing_and_zero_target_areas()
{
<<<<<<< HEAD
  // Threshold in percetage of non-na and non-zero total area for a target
  // area to be considered "too small".
  double small_area_threshold_percent = 2e-5;
=======
>>>>>>> f998f43a

  // Get total current area and total target area
  double total_start_area_with_data = 0.0;
  double total_target_area_with_data = 0.0;
  for (const auto &inset_info : inset_states_) {
    auto &inset_state = inset_info.second;
    for (const auto &gd : inset_state.geo_divs()) {
      if (!inset_state.target_area_is_missing(gd.id())) {
        total_start_area_with_data += gd.area();
        total_target_area_with_data += inset_state.target_areas_at(gd.id());
      }
    }
  }

  // Calculate threshold for small target areas. For GeoDivs below this
  // threshold, the target area is scaled up for easier calculation.
  const double small_target_area_threshold =
    total_target_area_with_data * small_area_threshold_frac;

  // Check whether target areas exist that are missing or very small
  bool small_target_area_exists = false;
  bool missing_target_area_exists = false;
  for (auto &inset_info : inset_states_) {
    auto &inset_state = inset_info.second;
    for (const auto &gd : inset_state.geo_divs()) {
      const double target_area = inset_state.target_areas_at(gd.id());
      if (target_area < 0.0) {
        missing_target_area_exists = true;

        // Insert true into an std::unordered_map that stores whether a
        // GeoDiv's target area is missing
        inset_state.is_input_target_area_missing_insert(gd.id(), true);
      } else if (target_area <= small_target_area_threshold) {
        small_target_area_exists = true;
      }

      // Insert false if the value does not already exist in the map
      inset_state.is_input_target_area_missing_insert(gd.id(), false);
    }
  }

  // Deal with target areas that are below the threshold
  if (small_target_area_exists) {
    double replacement_target_area;

    // We replace the zero and small areas, if any, with
    // small_area_absolute_threshold if not all target areas are initially
    // missing or zero
    if (small_target_area_threshold > 0.0) {
      std::cerr << "Replacing small target areas."
                << std::endl;
      replacement_target_area = small_target_area_threshold;
    } else {

      // If all target areas are zero or missing, we assign the minimum GeoDiv
      // area (instead of the minimum target area) as replacement_target_area.
      std::cerr << "No non-zero target area.\n"
                << "Setting zero target areas to the minimum positive area."
                << std::endl;
      double min_positive_area = dbl_inf;
      for (const auto &inset_info : inset_states_) {
        auto &inset_state = inset_info.second;
        for (const auto &gd : inset_state.geo_divs()) {
          min_positive_area = std::min(min_positive_area, gd.area());
        }
      }
      replacement_target_area = min_positive_area;
    }

<<<<<<< HEAD
    // Calculate the factor by which to scale the small target areas. We aim
    // to scale min_positive_area to small_area_threshold_absolute.
    // double small_scale_fac = small_area_threshold_absolute / min_positive_area;
    
    // Replace non-positive target areas with a fraction of the smallest
    // positive target area.
    std::cerr << "Replacing small target areas."
              << std::endl;
=======
    // Replace the small target areas
>>>>>>> f998f43a
    for (auto &inset_info : inset_states_) {
      auto &inset_state = inset_info.second;
      for (const auto &gd : inset_state.geo_divs()) {

        // Current target area
        const double target_area = inset_state.target_areas_at(gd.id());
<<<<<<< HEAD
        if (target_area < small_area_threshold_absolute) {
          // double new_target_area = target_area * small_scale_fac;
          double new_target_area = small_area_threshold_absolute;
          inset_state.target_areas_replace(gd.id(), new_target_area);
=======
        if ((target_area >= 0.0) &&
            (target_area <= small_target_area_threshold)) {
          inset_state.target_areas_replace(gd.id(), replacement_target_area);
>>>>>>> f998f43a
          std::cerr << gd.id() << ": "
                    << target_area << " to " << replacement_target_area
                    << std::endl;

          // Update total target area
          total_target_area_with_data +=
            (replacement_target_area - target_area);
        }
      }
    }
  }

  // Deal with missing target areas
  if (missing_target_area_exists) {

    // Assign new target areas to GeoDivs
    for (auto &inset_info : inset_states_) {
      auto &inset_state = inset_info.second;
      for (const auto &gd : inset_state.geo_divs()) {
        if (inset_state.target_area_is_missing(gd.id())) {
          double new_target_area;

          // If all target areas are missing, make all GeoDivs equal to their
          // geographic area
          if (total_target_area_with_data == 0.0) {
            new_target_area = gd.area();
          } else {

            // Replace target_area
            const double mean_density =
              (total_target_area_with_data / total_start_area_with_data);
            new_target_area = mean_density * gd.area();
          }
          inset_state.target_areas_replace(gd.id(), new_target_area);
        }
      }
    }
  }
}

void CartogramInfo::set_id_header(const std::string id)
{
  id_header_ = id;
  return;
}

void CartogramInfo::set_original_ext_ring_is_clockwise(
  const bool original_ext_ring_is_clockwise)
{
  original_ext_ring_is_clockwise_ = original_ext_ring_is_clockwise;
  return;
}

const std::string CartogramInfo::visual_variable_file() const
{
  return visual_variable_file_;
}

void CartogramInfo::set_map_name(const std::string map_name)
{
  map_name_ = map_name;
  return;
}

const std::string CartogramInfo::map_name() const
{
  return map_name_;
}<|MERGE_RESOLUTION|>--- conflicted
+++ resolved
@@ -85,12 +85,6 @@
 
 void CartogramInfo::replace_missing_and_zero_target_areas()
 {
-<<<<<<< HEAD
-  // Threshold in percetage of non-na and non-zero total area for a target
-  // area to be considered "too small".
-  double small_area_threshold_percent = 2e-5;
-=======
->>>>>>> f998f43a
 
   // Get total current area and total target area
   double total_start_area_with_data = 0.0;
@@ -160,34 +154,16 @@
       replacement_target_area = min_positive_area;
     }
 
-<<<<<<< HEAD
-    // Calculate the factor by which to scale the small target areas. We aim
-    // to scale min_positive_area to small_area_threshold_absolute.
-    // double small_scale_fac = small_area_threshold_absolute / min_positive_area;
-    
-    // Replace non-positive target areas with a fraction of the smallest
-    // positive target area.
-    std::cerr << "Replacing small target areas."
-              << std::endl;
-=======
     // Replace the small target areas
->>>>>>> f998f43a
     for (auto &inset_info : inset_states_) {
       auto &inset_state = inset_info.second;
       for (const auto &gd : inset_state.geo_divs()) {
 
         // Current target area
         const double target_area = inset_state.target_areas_at(gd.id());
-<<<<<<< HEAD
-        if (target_area < small_area_threshold_absolute) {
-          // double new_target_area = target_area * small_scale_fac;
-          double new_target_area = small_area_threshold_absolute;
-          inset_state.target_areas_replace(gd.id(), new_target_area);
-=======
         if ((target_area >= 0.0) &&
             (target_area <= small_target_area_threshold)) {
           inset_state.target_areas_replace(gd.id(), replacement_target_area);
->>>>>>> f998f43a
           std::cerr << gd.id() << ": "
                     << target_area << " to " << replacement_target_area
                     << std::endl;
