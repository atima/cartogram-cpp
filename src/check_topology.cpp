--- conflicted
+++ resolved
@@ -31,7 +31,6 @@
   return;
 }
 
-<<<<<<< HEAD
 
 // Use machine epsilon (defined in constants.h) to get almost equal doubles.
 // From https://en.cppreference.com/w/cpp/types/numeric_limits/epsilon
@@ -59,7 +58,8 @@
     }
   }
   return false;
-=======
+}
+
 void rings_are_simple(InsetState *inset_state)
 {
   for (const auto &gd : inset_state->geo_divs()) {
@@ -82,5 +82,4 @@
     }
   }
   return;
->>>>>>> bcb94aa1
 }