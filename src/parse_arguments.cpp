#include "constants.h"
#include "argparse.hpp"
#include <iostream>

argparse::ArgumentParser parsed_arguments(
  const int argc,
  const char *argv[],
  std::string &geo_file_name,
  std::string &visual_file_name,
  unsigned int
  &max_n_graticule_rows_or_cols,
  unsigned int &target_points_per_inset,
  bool &world,
  bool &triangulation,
  bool &simplify,
  bool &make_csv,
<<<<<<< HEAD
  bool &produce_map_image,
  bool &image_format_ps,
=======
>>>>>>> 8b2b9ecd
  bool &output_equal_area,
  bool &output_to_stdout,
  bool &plot_density,
  bool &plot_graticule,
<<<<<<< HEAD
  bool &plot_graticule_heatmap,
  bool &plot_intersections)
=======
  bool &plot_intersections,
  bool &plot_polygons)
>>>>>>> 8b2b9ecd
{
  // Create parser for arguments using argparse.
  // From https://github.com/p-ranav/argparse
  argparse::ArgumentParser arguments("./cartogram", "1.0");

  // Positional argument accepting geometry file (GeoJSON, JSON) as input
  arguments.add_argument("geometry_file")
  .default_value("none")
  .help("File path: GeoJSON file");

  // Positional argument accepting visual variables file (CSV) as input
  arguments.add_argument("visual_variable_file")
  .default_value("none")
  .help("File path: CSV file with ID, area, and (optionally) colour");

  // Optional argument accepting long grid side length (unsigned int) as
  // input. Default value declared in "constants.h"
  arguments.add_argument("-N", "--n_graticule_rows_or_cols")
  .default_value(default_long_graticule_length)
  .scan<'u', unsigned int>()
  .help(
    "Integer: Number of grid cells along longer Cartesian coordinate axis");

  // Optional boolean arguments
  arguments.add_argument("-w", "--world")
  .help("Boolean: is input a world map in longitude-latitude format?")
  .default_value(false)
  .implicit_value(true);

<<<<<<< HEAD
  arguments.add_argument("-e", "--map_image")
  .help("Boolean: produce SVG/PS image of input and output?")
  .default_value(false)
  .implicit_value(true);
  
  arguments.add_argument("-p", "--image_format_ps")
  .help("Boolean: use .ps format for images?")
=======
  arguments.add_argument("-p", "--plot_polygons")
  .help("Boolean: make EPS image of input and output?")
>>>>>>> 8b2b9ecd
  .default_value(false)
  .implicit_value(true);

  arguments.add_argument("-d", "--density_image")
  .help("Boolean: produce density images *_density_*.svg/ps?")
  .default_value(false)
  .implicit_value(true);

  arguments.add_argument("-g", "--add_graticules_to_image")
  .help("Boolean: include graticules in images?")
  .default_value(false)
  .implicit_value(true);
  
  arguments.add_argument("-h", "--graticule_heatmap_image")
  .help("Boolean: produce graticule heatmap images *_graticule_heatmap.svg/ps?")
  .default_value(false)
  .implicit_value(true);

  arguments.add_argument("-i", "--intersections_image")
  .help("Boolean: produce intersections images *_intersections_*.svg/ps?")
  .default_value(false)
  .implicit_value(true);

  arguments.add_argument("-q", "--output_equal_area")
  .help("Boolean: Output equal area GeoJSON")
  .default_value(false)
  .implicit_value(true);

  arguments.add_argument("-t", "--triangulation")
  .help("Boolean: Project the cartogram using the triangulation method?")
  .default_value(false)
  .implicit_value(true);

  arguments.add_argument("-s", "--simplify")
  .help("Boolean: Shall the polygons be simplified?")
  .default_value(false)
  .implicit_value(true);

  arguments.add_argument("-P", "--n_points")
  .help("Integer: If simplification enabled, target number of points per inset")
  .default_value(default_target_points_per_inset)
  .scan<'u', unsigned int>();

  arguments.add_argument("-m", "--make_csv")
  .help("Boolean: create CSV file from given GeoJSON?")
  .default_value(false)
  .implicit_value(true);

  arguments.add_argument("-o", "--output_to_stdout")
  .help("Boolean: Output GeoJSON to stdout")
  .default_value(false)
  .implicit_value(true);

  // Arguments regarding column names in provided visual variables file (CSV)
  std::string pre = "String: Column name for ";
  arguments.add_argument("-D", "--id")
  .help(pre + "IDs of geographic divisions [default: 1st CSV column]");

  arguments.add_argument("-A", "--area")
  .help(pre + "target areas [default: 2nd CSV column]");

  arguments.add_argument("-C", "--color")
  .default_value(std::string("Color"))
  .help(pre + "colors");

  arguments.add_argument("-L", "--label")
  .default_value(std::string("Label"))
  .help(pre + "labels");

  arguments.add_argument("-I", "--inset")
  .default_value(std::string("Inset"))
  .help(pre + "insets");

  // Parse command line arguments
  try {
    arguments.parse_args(argc, argv);
  }
  catch (const std::runtime_error& err) {
    std::cerr << "ERROR: " << err.what() << std::endl;
    std::cerr << arguments;
    std::exit(1);
  }

  // Set long grid-side length
  max_n_graticule_rows_or_cols = arguments.get<unsigned int>("-N");

  // Set target_points_per_inset
  target_points_per_inset = arguments.get<unsigned int>("-P");

  // Set boolean values
  world = arguments.get<bool>("-w");
  triangulation = arguments.get<bool>("-t");
  simplify = arguments.get<bool>("-s");
  if (!triangulation && simplify) {

    // Simplification requires triangulation. Otherwise, the cartogram may
    // contain intersecting lines before simplification. The intersection
    // coordinates would not be explicit in the non-simplified polygons,
    // but they would be added to the simplified polygon, making it more
    // difficult to uniquely match non-simplified and simplified polygons.
    triangulation = true;
  }
  make_csv = arguments.get<bool>("-m");
<<<<<<< HEAD
  produce_map_image = arguments.get<bool>("-e");
  image_format_ps = arguments.get<bool>("-p");
=======
>>>>>>> 8b2b9ecd
  output_equal_area = arguments.get<bool>("-q");
  output_to_stdout = arguments.get<bool>("-o");
  plot_density =  arguments.get<bool>("-d");
  plot_graticule = arguments.get<bool>("-g");
  plot_graticule_heatmap = arguments.get<bool>("-h");
  plot_intersections = arguments.get<bool>("-i");
  plot_polygons = arguments.get<bool>("-p");

  // Check whether n_points is specified but --simplify not passed
  if (arguments.is_used("-P") && !arguments.is_used("-s")) {
    std::cerr << "WARNING: --simplify flag not passed!" << std::endl;
    std::cerr << "Polygons will not be simplified." << std::endl;
    std::cerr << "To enable simplification, pass the -s flag." << std::endl;
    std::cerr << arguments << std::endl;
  }

  // Print names of geometry and visual-variables files used
  if (arguments.is_used("geometry_file")) {
    geo_file_name = arguments.get<std::string>("geometry_file");
    std::cerr << "Using geometry from file " << geo_file_name << std::endl;

  } else {

    // GeoJSON file not provided
    std::cerr << arguments << std::endl;
    std::cerr << "ERROR: No Geometry file provided!" << std::endl;
    std::cerr <<
      "Please provide a geometry file in the standard GeoJSON format."
              << std::endl;
    _Exit(16);
  }

  // Check if a visual-variables file or -m flag is passed
  if (arguments.is_used("visual_variable_file")) {
    visual_file_name = arguments.get<std::string>("visual_variable_file");
    std::cerr << "Using visual variables from file "
              << visual_file_name
              << std::endl;
  } else if (!make_csv) {

    // CSV file not given, and user does not want to create one
    std::cerr << arguments << std::endl;
    std::cerr << "ERROR: No CSV file provided!" << std::endl;
    std::cerr << "To create a CSV, please use the -m flag." << std::endl;
    _Exit(15);
  }
  return arguments;
}<|MERGE_RESOLUTION|>--- conflicted
+++ resolved
@@ -14,22 +14,14 @@
   bool &triangulation,
   bool &simplify,
   bool &make_csv,
-<<<<<<< HEAD
   bool &produce_map_image,
   bool &image_format_ps,
-=======
->>>>>>> 8b2b9ecd
   bool &output_equal_area,
   bool &output_to_stdout,
   bool &plot_density,
   bool &plot_graticule,
-<<<<<<< HEAD
   bool &plot_graticule_heatmap,
   bool &plot_intersections)
-=======
-  bool &plot_intersections,
-  bool &plot_polygons)
->>>>>>> 8b2b9ecd
 {
   // Create parser for arguments using argparse.
   // From https://github.com/p-ranav/argparse
@@ -59,18 +51,13 @@
   .default_value(false)
   .implicit_value(true);
 
-<<<<<<< HEAD
   arguments.add_argument("-e", "--map_image")
   .help("Boolean: produce SVG/PS image of input and output?")
   .default_value(false)
   .implicit_value(true);
-  
+
   arguments.add_argument("-p", "--image_format_ps")
   .help("Boolean: use .ps format for images?")
-=======
-  arguments.add_argument("-p", "--plot_polygons")
-  .help("Boolean: make EPS image of input and output?")
->>>>>>> 8b2b9ecd
   .default_value(false)
   .implicit_value(true);
 
@@ -83,7 +70,7 @@
   .help("Boolean: include graticules in images?")
   .default_value(false)
   .implicit_value(true);
-  
+
   arguments.add_argument("-h", "--graticule_heatmap_image")
   .help("Boolean: produce graticule heatmap images *_graticule_heatmap.svg/ps?")
   .default_value(false)
@@ -174,18 +161,14 @@
     triangulation = true;
   }
   make_csv = arguments.get<bool>("-m");
-<<<<<<< HEAD
   produce_map_image = arguments.get<bool>("-e");
   image_format_ps = arguments.get<bool>("-p");
-=======
->>>>>>> 8b2b9ecd
   output_equal_area = arguments.get<bool>("-q");
   output_to_stdout = arguments.get<bool>("-o");
   plot_density =  arguments.get<bool>("-d");
   plot_graticule = arguments.get<bool>("-g");
   plot_graticule_heatmap = arguments.get<bool>("-h");
   plot_intersections = arguments.get<bool>("-i");
-  plot_polygons = arguments.get<bool>("-p");
 
   // Check whether n_points is specified but --simplify not passed
   if (arguments.is_used("-P") && !arguments.is_used("-s")) {
