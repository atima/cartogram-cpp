--- conflicted
+++ resolved
@@ -241,19 +241,11 @@
 std::array<Point, 3> transformed_triangle(const std::array<Point, 3> tri,
                                           InsetState *inset_state)
 {
-<<<<<<< HEAD
   std::array<Point, 3> transf_tri;
   for(unsigned int i = 0; i < 3; ++i) {
     exit_if_point_not_on_grid_or_edge(tri[i], inset_state);
     Point transf_pt = projected_point_on_grid_or_edge(tri[i], inset_state);
     transf_tri[i] = transf_pt;
-=======
-  std::vector<XYPoint> transf_tri;
-  for (const auto &pt : tri) {
-    exit_if_point_not_on_grid_or_edge(pt, inset_state);
-    XYPoint transf_pt = projected_point_on_grid_or_edge(pt, inset_state);
-    transf_tri.push_back(transf_pt);
->>>>>>> f998f43a
   }
   return transf_tri;
 }
