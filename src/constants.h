#ifndef CONST_H_
#define CONST_H_

#include <limits>
#include <numbers>

constexpr unsigned int default_max_n_graticule_rows_or_cols = 512;
constexpr double dbl_epsilon = std::numeric_limits<double>::epsilon();
constexpr double dbl_inf = std::numeric_limits<double>::infinity();
constexpr unsigned int max_integrations = 100;
constexpr double max_permitted_area_error = 0.01;
constexpr double padding_unless_world = 1.5;
constexpr double pi = std::numbers::pi;

<<<<<<< HEAD
// The resolution represents the number of rays to shoot through each cell
// (see inset_state/scanline_graph.cpp).
// default_resolution is used for fill with density.
// intersection_resolution is used to specify the number of scanlines shown
// in output files showing intersections.
constexpr unsigned int default_resolution = 16;
constexpr unsigned int intersections_resolution = 1;
=======
// Granularity of scanlines (horizontal_scans, vertical_scans)
constexpr unsigned int default_res = 16;
constexpr unsigned int intersections_res = 1;
>>>>>>> 4b56e1d2

// Points after simplification
constexpr unsigned int default_target_points_per_inset = 10000;
constexpr unsigned int min_points_per_ring = 10;

// Fraction of square side length by which squares on heatmap overlap
constexpr double sq_overlap = 0.2;

// Percent of total width/height (whichever is greater) of all insets that
// should be empty space
constexpr double inset_spacing_factor = 0.1;

// Percent of height/width of tallest/widest inset that divider should be
constexpr double divider_length = 0.8;

// Font size range for cairo labelling
constexpr double min_font_size = 6.0;
constexpr double max_font_size = 10.0;

// Threshold as a fraction of non-na and non-zero total area for a target
// area to be considered "too small"
constexpr double small_area_threshold_frac = 2e-5;

#endif<|MERGE_RESOLUTION|>--- conflicted
+++ resolved
@@ -12,7 +12,6 @@
 constexpr double padding_unless_world = 1.5;
 constexpr double pi = std::numbers::pi;
 
-<<<<<<< HEAD
 // The resolution represents the number of rays to shoot through each cell
 // (see inset_state/scanline_graph.cpp).
 // default_resolution is used for fill with density.
@@ -20,11 +19,6 @@
 // in output files showing intersections.
 constexpr unsigned int default_resolution = 16;
 constexpr unsigned int intersections_resolution = 1;
-=======
-// Granularity of scanlines (horizontal_scans, vertical_scans)
-constexpr unsigned int default_res = 16;
-constexpr unsigned int intersections_res = 1;
->>>>>>> 4b56e1d2
 
 // Points after simplification
 constexpr unsigned int default_target_points_per_inset = 10000;
