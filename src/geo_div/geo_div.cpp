--- conflicted
+++ resolved
@@ -1,9 +1,6 @@
 #include "geo_div.h"
-<<<<<<< HEAD
 #include "cgal_typedef.h"
 #include "xy_point.h"
-=======
->>>>>>> 8f435d20
 #include "constants.h"
 #include <utility>
 
@@ -23,15 +20,7 @@
 {
   double a = 0.0;
   for (const auto &pwh : polygons_with_holes()) {
-<<<<<<< HEAD
     a += pwh_area(pwh);
-=======
-    const auto &ext_ring = pwh.outer_boundary();
-    a += ext_ring.area();
-    for (auto h = pwh.holes_begin(); h != pwh.holes_end(); ++h) {
-      a += h->area();
-    }
->>>>>>> 8f435d20
   }
   return a;
 }
