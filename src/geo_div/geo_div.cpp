#include "geo_div.h"
#include "cgal_typedef.h"
#include "constants.h"
#include <utility>

GeoDiv::GeoDiv() = default;

GeoDiv::GeoDiv(std::string i) : id_(std::move(i)) {}

std::set<std::string> GeoDiv::adjacent_geodivs() const
{
  return adjacent_geodivs_;
}

void GeoDiv::adjacent_to(const std::string &id)
{
  adjacent_geodivs_.insert(id);
}

double GeoDiv::area() const
{
  double a = 0.0;
  for (const auto &pwh : polygons_with_holes()) {
    a += pwh_area(pwh);
  }
  return a;
}

<<<<<<< HEAD
// Find joint bounding for all polygons with holes in this geo_div
Bbox GeoDiv::bbox() const {
  double geo_div_xmin = dbl_inf;
  double geo_div_xmax = -dbl_inf;
  double geo_div_ymin = dbl_inf;
  double geo_div_ymax = -dbl_inf;
  for (const auto &pwh : polygons_with_holes_) {
    const auto bb = pwh.bbox();
    geo_div_xmin = std::min(bb.xmin(), geo_div_xmin);
    geo_div_ymin = std::min(bb.ymin(), geo_div_ymin);
    geo_div_xmax = std::max(bb.xmax(), geo_div_xmax);
    geo_div_ymax = std::max(bb.ymax(), geo_div_ymax);
  }
  Bbox geo_div_bbox(geo_div_xmin, geo_div_ymin, geo_div_xmax, geo_div_ymax);
  return geo_div_bbox;
}

const std::string GeoDiv::id() const
=======
std::string GeoDiv::id() const
>>>>>>> 56dfcd7e
{
  return id_;
}

Polygon_with_holes GeoDiv::largest_polygon_with_holes() const
{
  double max_area = -dbl_inf;
  Polygon_with_holes largest_pwh;
  for (const auto &pwh : polygons_with_holes_) {
    double area = 0.0;
    const auto &ext_ring = pwh.outer_boundary();
    area += ext_ring.area();
    for (auto h = pwh.holes_begin(); h != pwh.holes_end(); ++h) {
      area += h->area();
    }
    if (area > max_area) {
      max_area = area;
      largest_pwh = Polygon_with_holes(pwh);
    }
  }
  return largest_pwh;
}

unsigned int GeoDiv::n_points() const
{
  unsigned int n_points = 0;
  for (const auto &pwh : polygons_with_holes_) {
    const auto &outer = pwh.outer_boundary();
    n_points += outer.size();
    for (auto h = pwh.holes_begin(); h != pwh.holes_end(); ++h) {
      n_points += h->size();
    }
  }
  return n_points;
}

unsigned int GeoDiv::n_rings() const
{
  unsigned int n_rings = 0;
  for (const auto &pwh : polygons_with_holes_) {
    n_rings += pwh.number_of_holes() + 1;  // Add 1 for external ring
  }
  return n_rings;
}

// TODO: IS THIS THE USUAL DEFINITION OF point_on_surface()? SHOULD IT NOT BE
// THE LARGEST LINE SEGMENT IN ANY POLYGON WITH HOLES IN THE GEO_DIV?
Point GeoDiv::point_on_surface_of_geodiv() const
{
  return point_on_surface_of_polygon_with_holes(largest_polygon_with_holes());
}

// Function that takes a Polygon_with_holes and returns the midpoint of the
// longest line segment that is inside the polygon and is halfway through the
// northern and southern tip of the polygon. Reference:
// https://gis.stackexchange.com/questions/76498/how-is-st-pointonsurface-
// calculated
Point GeoDiv::point_on_surface_of_polygon_with_holes(
  const Polygon_with_holes &pwh) const
{
  const auto bb = pwh.bbox();
  const double line_y = 0.5 * (bb.ymin() + bb.ymax());
  const double epsilon = 1e-6;

  // Vector to store intersections
  std::vector<intersection> intersections;
<<<<<<< HEAD
  add_intersections(intersections,
                    pwh.outer_boundary(),
                    line_y,
                    0,
                    epsilon,
                    id_,
                    'x');

  // Store hole intersections
  for (auto hci = pwh.holes_begin(); hci != pwh.holes_end(); ++hci) {
    add_intersections(intersections,
                    *hci,
                    line_y,
                    0,
                    epsilon,
                    id_,
                    'x');
=======
  add_intersections(
    intersections,
    pwh.outer_boundary(),
    line_y,
    0,
    epsilon,
    id_,
    'x');

  // Store hole intersections
  for (auto hci = pwh.holes_begin(); hci != pwh.holes_end(); ++hci) {
    add_intersections(intersections, *hci, line_y, 0, epsilon, id_, 'x');
>>>>>>> 56dfcd7e
  }
  std::sort(intersections.begin(), intersections.end());

  // Assign directions (i.e., whether the line is entering or leaving the
  // polygon with holes)
  for (unsigned int i = 0; i < intersections.size(); ++i) {
    intersections[i].ray_enters = (i % 2 == 0);
  }

  // TODO: USING target_density WHEN WE REALLY MEAN LINE LENGTH FEELS LIKE A
  // BAD HACK. SHOULD WE RENAME THE DATA MEMBER target_density TO
  // value_in_geo_div?
  // Assign length of line segments using the target_density property of
  // intersections for line segment lengths
  for (unsigned int i = 0; i < intersections.size(); i += 2) {
    intersections[i].target_density =
      intersections[i + 1].x() - intersections[i].x();
  }

  // Find midpoint in maximum segment length
  double max_length = 0.0;
  double mid_x = -1.0;  // Temporary value

  // Iterate over lengths
  for (unsigned int i = 0; i < intersections.size(); i += 2) {
    if (intersections[i].target_density > max_length) {
      const double left = intersections[i].x();
      const double right = intersections[i + 1].x();
      max_length = intersections[i].target_density;
      mid_x = (right + left) / 2;
    }
  }
  return {mid_x, line_y};
}

std::vector<Polygon_with_holes> GeoDiv::polygons_with_holes() const
{
  return polygons_with_holes_;
}

void GeoDiv::push_back(const Polygon_with_holes &pwh)
{
  polygons_with_holes_.push_back(pwh);
}

std::vector<Polygon_with_holes> *GeoDiv::ref_to_polygons_with_holes()
{
  return &polygons_with_holes_;
}

void GeoDiv::sort_pwh()
{
  std::sort(
    polygons_with_holes_.begin(),
    polygons_with_holes_.end(),
    compare_pwh);
}<|MERGE_RESOLUTION|>--- conflicted
+++ resolved
@@ -26,7 +26,6 @@
   return a;
 }
 
-<<<<<<< HEAD
 // Find joint bounding for all polygons with holes in this geo_div
 Bbox GeoDiv::bbox() const {
   double geo_div_xmin = dbl_inf;
@@ -44,10 +43,7 @@
   return geo_div_bbox;
 }
 
-const std::string GeoDiv::id() const
-=======
 std::string GeoDiv::id() const
->>>>>>> 56dfcd7e
 {
   return id_;
 }
@@ -114,25 +110,6 @@
 
   // Vector to store intersections
   std::vector<intersection> intersections;
-<<<<<<< HEAD
-  add_intersections(intersections,
-                    pwh.outer_boundary(),
-                    line_y,
-                    0,
-                    epsilon,
-                    id_,
-                    'x');
-
-  // Store hole intersections
-  for (auto hci = pwh.holes_begin(); hci != pwh.holes_end(); ++hci) {
-    add_intersections(intersections,
-                    *hci,
-                    line_y,
-                    0,
-                    epsilon,
-                    id_,
-                    'x');
-=======
   add_intersections(
     intersections,
     pwh.outer_boundary(),
@@ -145,7 +122,6 @@
   // Store hole intersections
   for (auto hci = pwh.holes_begin(); hci != pwh.holes_end(); ++hci) {
     add_intersections(intersections, *hci, line_y, 0, epsilon, id_, 'x');
->>>>>>> 56dfcd7e
   }
   std::sort(intersections.begin(), intersections.end());
 
