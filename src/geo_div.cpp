#include "geo_div.h"
#include "xy_point.h"
#include "constants.h"

GeoDiv::GeoDiv(const std::string i) : id_(i)
{
  return;
}

const std::set<std::string> GeoDiv::adjacent_geodivs() const
{
  return adjacent_geodivs_;
}

void GeoDiv::adjacent_to(const std::string id)
{
  adjacent_geodivs_.insert(id);
}

double GeoDiv::area() const
{
  double a = 0.0;
  for (const auto &pwh : polygons_with_holes()) {
    const auto ext_ring = pwh.outer_boundary();
    a += ext_ring.area();
    for (auto h = pwh.holes_begin(); h != pwh.holes_end(); ++h) {
      a += h->area();
    }
  }
  return a;
}

const std::string GeoDiv::id() const
{
  return id_;
}

const Polygon_with_holes GeoDiv::largest_polygon_with_holes() const
{
  double max_area = -dbl_inf;
  Polygon_with_holes largest_pwh;
  for (const auto &pwh : polygons_with_holes_) {
    double area = 0.0;
    const auto ext_ring = pwh.outer_boundary();
    area += ext_ring.area();
    for (auto h = pwh.holes_begin(); h != pwh.holes_end(); ++h) {
      area += h->area();
    }
    if (area > max_area) {
      max_area = area;
      largest_pwh = Polygon_with_holes(pwh);
    }
  }
  return largest_pwh;
}

unsigned int GeoDiv::n_points() const
{
  unsigned int n_points = 0;
  for (const auto &pwh : polygons_with_holes_) {
    const auto outer = pwh.outer_boundary();
    n_points += outer.size();
    for (auto h = pwh.holes_begin(); h != pwh.holes_end(); ++h) {
      n_points += h->size();
    }
  }
  return n_points;
}

unsigned int GeoDiv::n_polygons_with_holes() const
{
  return polygons_with_holes_.size();
}

unsigned int GeoDiv::n_rings() const
{
  unsigned int n_rings = 0;
  for (const auto &pwh : polygons_with_holes_) {
    n_rings += pwh.number_of_holes() + 1;  // Add 1 for external ring
  }
  return n_rings;
}

// TODO: IS THIS THE USUAL DEFINITION OF point_on_surface()? SHOULD IT NOT BE
// THE LARGEST LINE SEGMENT IN ANY POLYGON WITH HOLES IN THE GEO_DIV?
Point GeoDiv::point_on_surface_of_geodiv() const
{
  return point_on_surface_of_polygon_with_holes(largest_polygon_with_holes());
}

// Function that takes a Polygon_with_holes and returns the midpoint of the
// longest line segment that is inside the polygon and is halfway through the
// northern and southern tip of the polygon. Reference:
// https://gis.stackexchange.com/questions/76498/how-is-st-pointonsurface-
// calculated
Point GeoDiv::point_on_surface_of_polygon_with_holes(
  const Polygon_with_holes pwh) const
{
  const auto bb = pwh.bbox();
  const double line_y = 0.5 * (bb.ymin() + bb.ymax());
  const double epsilon = 1e-6;

  // Vector to store intersections
  std::vector<intersection> intersections;
  add_intersections(intersections,
                    pwh.outer_boundary(),
                    line_y,
                    0,
                    epsilon,
                    id_,
                    'x');
  
  // Store hole intersections
  for (auto hci = pwh.holes_begin(); hci != pwh.holes_end(); ++hci) {
    add_intersections(intersections,
                    *hci,
                    line_y,
                    0,
                    epsilon,
                    id_,
                    'x');
  }
  std::sort(intersections.begin(), intersections.end());

  // Assign directions (i.e., whether the line is entering or leaving the
  // polygon with holes)
  for (unsigned int i = 0; i < intersections.size(); ++i) {
    intersections[i].ray_enters = (i%2 == 0);
  }

  // TODO: USING target_density WHEN WE REALLY MEAN LINE LENGTH FEELS LIKE A
  // BAD HACK. SHOULD WE RENAME THE DATA MEMBER target_density TO
  // value_in_geo_div?
  // Assign length of line segments using the target_density property of
  // intersections for line segment lengths
  for (unsigned int i = 0; i < intersections.size(); i += 2) {
    intersections[i].target_density =
      intersections[i + 1].x() - intersections[i].x();
  }

  // Find midpoint in maximum segment length
  double max_length = 0.0;
<<<<<<< HEAD
  XYPoint midpoint;
  midpoint.y = line_y;
=======
  double mid_x = -1.0;  // Temporary value
>>>>>>> 8b2b9ecd

  // Iterate over lengths
  for (unsigned int i = 0; i < intersections.size(); i += 2) { \
    if (intersections[i].target_density > max_length) {
      const double left = intersections[i].x();
      const double right = intersections[i + 1].x();
      max_length = intersections[i].target_density;
      mid_x = (right + left) / 2;
    }
  }
  return Point(mid_x, line_y);
}

const std::vector<Polygon_with_holes> GeoDiv::polygons_with_holes() const
{
  return polygons_with_holes_;
}

void GeoDiv::push_back(const Polygon_with_holes pwh)
{
  polygons_with_holes_.push_back(pwh);
  return;
}

std::vector<Polygon_with_holes> *GeoDiv::ref_to_polygons_with_holes()
{
  return &polygons_with_holes_;
}<|MERGE_RESOLUTION|>--- conflicted
+++ resolved
@@ -109,7 +109,7 @@
                     epsilon,
                     id_,
                     'x');
-  
+
   // Store hole intersections
   for (auto hci = pwh.holes_begin(); hci != pwh.holes_end(); ++hci) {
     add_intersections(intersections,
@@ -140,12 +140,7 @@
 
   // Find midpoint in maximum segment length
   double max_length = 0.0;
-<<<<<<< HEAD
-  XYPoint midpoint;
-  midpoint.y = line_y;
-=======
   double mid_x = -1.0;  // Temporary value
->>>>>>> 8b2b9ecd
 
   // Iterate over lengths
   for (unsigned int i = 0; i < intersections.size(); i += 2) { \
