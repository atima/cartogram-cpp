--- conflicted
+++ resolved
@@ -21,13 +21,8 @@
 double GeoDiv::area() const
 {
   double a = 0.0;
-<<<<<<< HEAD
   for (const auto &pwh : polygons_with_holes()) {
-    Polygon ext_ring = pwh.outer_boundary();
-=======
-  for (auto pwh : polygons_with_holes()) {
-    const Polygon ext_ring = pwh.outer_boundary();
->>>>>>> 093dcf40
+    const auto ext_ring = pwh.outer_boundary();
     a += ext_ring.area();
     for (auto h = pwh.holes_begin(); h != pwh.holes_end(); ++h) {
       Polygon hole = *h;
@@ -66,17 +61,10 @@
 {
   unsigned int n_points = 0;
   for (const auto &pwh : polygons_with_holes_) {
-<<<<<<< HEAD
     const auto outer = pwh.outer_boundary();
     n_points += outer.size();
-    std::vector<Polygon> holes(pwh.holes_begin(), pwh.holes_end());
+    const std::vector<Polygon> holes(pwh.holes_begin(), pwh.holes_end());
     for (const auto &hole : holes) {
-=======
-    const Polygon outer = pwh.outer_boundary();
-    n_points += outer.size();
-    const std::vector<Polygon> holes_v(pwh.holes_begin(), pwh.holes_end());
-    for (const auto &hole : holes_v) {
->>>>>>> 093dcf40
       n_points += hole.size();
     }
   }
