#include "albers_projection.h"
#include "blur_density.h"
#include "cartogram_info.h"
#include "check_topology.h"
#include "constants.h"
#include "densification_points.h"
#include "densify.h"
#include "flatten_density.h"
#include "geo_div.h"
#include "inset_state.h"
#include "project.h"
#include "read_csv.h"
#include "read_geojson.h"
#include "rescale_map.h"
#include "smyth_projection.h"
#include "simplify_inset.h"
#include "write_eps.h"
#include "write_geojson.h"
#include "write_cairo.h"
#include "xy_point.h"
#include "parse_arguments.h"
#include <iostream>
#include <cmath>

int main(const int argc, const char *argv[])
{
  std::string geo_file_name, visual_file_name;  // Default values

  // Default number of grid cells along longer Cartesian coordinate axis
  unsigned int long_grid_side_length = default_long_grid_side_length;

  // Target number of points to retain after simplification.
  unsigned int target_points_per_inset = default_target_points_per_inset;

  // World maps need special projections. By default, we assume that the
  // input map is not a world map.
  bool world;

  // Another cartogram projection method based on triangulation of graticule
  // cells. It can eliminate intersections that occur when the projected
  // graticule lines are strongly curved.
  bool triangulation;

  // Shall the polygons be simplified?
  bool simplify;

  // Other boolean values that are needed to parse the command line arguments
  bool make_csv,
       make_polygon_eps,
       output_equal_area,
       output_to_stdout,
       plot_density,
       plot_graticule,
       plot_intersections;

  // Parse command-line arguments
  argparse::ArgumentParser arguments = parsed_arguments(
    argc,
    argv,
    geo_file_name,
    visual_file_name,
    long_grid_side_length,
    target_points_per_inset,
    world,
    triangulation,
    simplify,
    make_csv,
    make_polygon_eps,
    output_equal_area,
    output_to_stdout,
    plot_density,
    plot_graticule,
    plot_intersections);

  // Initialize cart_info. It contains all information about the cartogram
  // that needs to be handled by functions called from main().
  CartogramInfo cart_info(world, visual_file_name);

  // Determine name of input map and store it
  std::string map_name = geo_file_name;
  if (map_name.find_last_of("/\\") != std::string::npos) {
    map_name = map_name.substr(map_name.find_last_of("/\\") + 1);
  }
  if (map_name.find('.') != std::string::npos) {
    map_name = map_name.substr(0, map_name.find('.'));
  }
  cart_info.set_map_name(map_name);

  if (!make_csv) {

    // Read visual variables (e.g. area, color) from CSV
    try {
      read_csv(arguments, &cart_info);
    } catch (const std::system_error& e) {
      std::cerr << "ERROR: "
                << e.what()
                << " ("
                << e.code()
                << ")"
                << std::endl;
      return EXIT_FAILURE;
    } catch (const std::runtime_error& e) {

      // If there is an error, it is probably because of an invalid CSV file
      std::cerr << "ERROR: "
                << e.what()
                << std::endl;
      return EXIT_FAILURE;
    }
  }

  // Read geometry. If the GeoJSON does not explicitly contain a "crs" field,
  // we assume that the coordinates are in longitude and latitude.
  std::string crs = "+proj=longlat";
  try {
    read_geojson(geo_file_name, make_csv, &crs, &cart_info);
  } catch (const std::system_error& e) {
    std::cerr << "ERROR: "
              << e.what()
              << " ("
              << e.code()
              << ")"
              << std::endl;
    return EXIT_FAILURE;
  }
  std::cerr << "Coordinate reference system: " << crs << std::endl;

  // Progress measured on a scale from 0 (start) to 1 (end)
  double progress = 0.0;

  // Store total number of GeoDivs to monitor progress
  double total_geo_divs = 0;
  for (const auto &inset_info : *cart_info.ref_to_inset_states()) {

    // 'auto' will automatically deduce the const qualifier
    auto &inset_state = inset_info.second;
    total_geo_divs += inset_state.n_geo_divs();
  }

  // Project map and ensure that all holes are inside polygons
  for (auto &[inset_pos, inset_state] : *cart_info.ref_to_inset_states()) {

    // Check for errors in the input topology
    try {
      holes_inside_polygons(&inset_state);
    } catch (const std::system_error& e) {
      std::cerr << "ERROR: "
                << e.what()
                << " ("
                << e.code()
                << ")"
                << std::endl;
      return EXIT_FAILURE;
    }

    // Can the coordinates be interpreted as longitude and latitude?
    // TODO: the CRS field for GEOJSON files seem to be deprecated, but before
    // it used to be written in the format specified here:
    // https://geojson.org/geojson-spec.html#coordinate-reference-system-objects.
    // It may be a good idea to make a list of possible entries corresponding
    // to longitude and lattitude projection. "urn:ogc:def:crs:OGC:1.3:CRS84"
    // is one such entry.
    const Bbox bb = inset_state.bbox();
    if (bb.xmin() >= -180.0 && bb.xmax() <= 180.0 &&
        bb.ymin() >= -90.0 && bb.ymax() <= 90.0 &&
        (crs == "+proj=longlat" ||
        crs == "urn:ogc:def:crs:OGC:1.3:CRS84")) {

      // If yes, transform the coordinates with the Albers projection if the
      // input map is not a world map. Use the Smyth-Craster projection otherwise
      if (world){
        project_to_smyth_equal_surface(&inset_state);
      } else {
        transform_to_albers_projection(&inset_state);
      }
    } else if (output_equal_area) {
      std::cerr << "ERROR: Input GeoJSON is not a longitude-latitude map."
                << std::endl;
      return EXIT_FAILURE;
    }
  }

  // Replace missing and zero target areas with absolute values
  cart_info.replace_missing_and_zero_target_areas();

  // Loop over insets
  for (auto &[inset_pos, inset_state] : *cart_info.ref_to_inset_states()) {

    // Determine the name of the inset
    std::string inset_name = map_name;
    if (cart_info.n_insets() > 1) {
      inset_name = inset_name + "_" + inset_pos;
      std::cerr << "\nWorking on inset at position: "
                << inset_pos
                << std::endl;
    }
    inset_state.set_inset_name(inset_name);
    if (simplify) {

      // Simplify inset if -s flag is passed. This option reduces the number
      // of points used to represent the GeoDivs in the inset, thereby
      // reducing the output file sizes and run times.
      simplify_inset(&inset_state,
                     target_points_per_inset);
    }
    if (output_equal_area) {
      normalize_inset_area(&inset_state,
                           cart_info.cart_total_target_area(),
                           output_equal_area);
    } else {

      // Rescale map to fit into a rectangular box [0, lx] * [0, ly]
      rescale_map(long_grid_side_length,
                  &inset_state,
                  cart_info.is_world_map());

      // Set up Fourier transforms
      const unsigned int lx = inset_state.lx();
      const unsigned int ly = inset_state.ly();
      inset_state.ref_to_rho_init()->allocate(lx, ly);
      inset_state.ref_to_rho_ft()->allocate(lx, ly);
      inset_state.make_fftw_plans_for_rho();
      inset_state.initialize_cum_proj();

      // Set initial area errors
      inset_state.set_area_errors();

      // Automatically color GeoDivs if no colors are provided
      if (inset_state.colors_empty()) {
        inset_state.auto_color();
      }

      // Write PNG and PS files if requested by command-line option
      if (make_polygon_eps) {
        std::string input_filename = inset_state.inset_name();
        if (plot_graticule) {
          input_filename += "_input_graticule";
        } else {
          input_filename += "_input";
        }
        std::cerr << "Writing " << input_filename << std::endl;
        write_cairo_map(input_filename, plot_graticule, &inset_state);
      }

      // We make the approximation that the progress towards generating the
      // cartogram is proportional to the number of GeoDivs that are in the
      // finished insets
      const double inset_max_frac = inset_state.n_geo_divs() / total_geo_divs;


      // Start map integration
      while (inset_state.n_finished_integrations() < max_integrations &&
             inset_state.max_area_error().value > max_permitted_area_error) {
        std::cerr << "Integration number "
                  << inset_state.n_finished_integrations()
                  << std::endl;

        // Calculate progress percentage. We assume that the maximum area
        // error is typically reduced to 1/5 of the previous value.
        const double ratio_actual_to_permitted_max_area_error =
          inset_state.max_area_error().value / max_permitted_area_error;
        const double n_predicted_integrations =
          std::max((log(ratio_actual_to_permitted_max_area_error) / log(5)),
                   1.0);

        // Blur density to speed up the numerics in flatten_density() below.
        // We slowly reduce the blur width so that the areas can reach their
        // target values.
<<<<<<< HEAD
        // TO-DO: For the world map, the max area error started increasing after
        // blur_width hit 0. Is there a better way solve this than setting
        // blur_width to always be non-zero and very small?
        double blur_width;
        if (inset_state.n_finished_integrations() < max_integrations) {
          blur_width =
            std::pow(2.0, 5 - int(inset_state.n_finished_integrations()));
        } else {
          blur_width = 0.0;
        }
=======
        // TODO: whenever blur_width hits 0, the maximum area error will start
        // increasing again and eventually lead to an invalid graticule cell
        // error when projecting with triangulation. Investigate why. As a
        // temporary fix, we set blur_width to always be non-zero, regardless
        // of the number of integrations.
        double blur_width =
          std::pow(2.0, 5 - int(inset_state.n_finished_integrations()));
        // if (inset_state.n_finished_integrations() < max_integrations) {
        //   blur_width =
        //     std::pow(2.0, 5 - int(inset_state.n_finished_integrations()));
        // } else {
        //   blur_width = 0.0;
        // }
>>>>>>> f998f43a
        std::cerr << "blur_width = " << blur_width << std::endl;

        inset_state.fill_with_density(plot_density);
        if (blur_width > 0.0) {
          blur_density(blur_width, plot_density, &inset_state);
        }

        // Plotting intersections if requested
        if (plot_intersections) {
          inset_state.write_intersections_to_eps(intersections_res);
        }
        flatten_density(&inset_state);
        if (triangulation) {

          // Choose diagonals that are inside graticule cells
          fill_graticule_diagonals(&inset_state);

          // Densify map
<<<<<<< HEAD
          // TODO: It would make sense to turn densified_geo_divs() into a
          // method of InsetState. Then the next command could be written more
          // simply as inset_state.densify_geo_divs().
          inset_state.set_geo_divs(
            densified_geo_divs(inset_state.geo_divs(), lx, ly)
          );
=======
          inset_state.densify_geo_divs();
>>>>>>> f998f43a

          // Project with triangulation
          project_with_triangulation(&inset_state);
        } else {
          project(&inset_state);
        }
        if (simplify) {

          // Triangulation, automatically combined with densification,
          // increases the number of points. Simplification ensures that the
          // number of points does not exceed a reasonable limit, resulting
          // in smaller output and shorter run-times.
          simplify_inset(&inset_state,
                         target_points_per_inset);
        }
        inset_state.increment_integration();

        // Update area errors
        inset_state.set_area_errors();
        std::cerr << "max. area err: "
                  << inset_state.max_area_error().value
                  << ", GeoDiv: "
                  << inset_state.max_area_error().geo_div
                  << std::endl;
        std::cerr << "Progress: "
                  << progress + (inset_max_frac / n_predicted_integrations)
                  << std::endl
                  << std::endl;
      }
      progress += inset_max_frac;
      std::cerr << "Finished inset "
                << inset_pos
                << "\nProgress: "
                << progress
                << std::endl;

      // Plotting intersections if requested
      if (plot_intersections) {
        inset_state.write_intersections_to_eps(intersections_res);
      }

      // Print PNG and PS files of cartogram
      if (make_polygon_eps) {
        std::string output_filename = inset_state.inset_name();
        if (plot_graticule) {
          output_filename += "_output_graticule";
        } else {
          output_filename += "_output";
        }
        std::cerr << "Writing "
                  << output_filename << std::endl;
        write_cairo_map(output_filename, plot_graticule,
                         &inset_state);
      }

      if (world){
        project_from_smyth_equal_surface(&inset_state);
      } else {
        // Rescale insets in correct proportion to each other
        normalize_inset_area(&inset_state,
                           cart_info.cart_total_target_area());
      }

      // Clean up after finishing all Fourier transforms for this inset
      inset_state.destroy_fftw_plans_for_rho();
      inset_state.ref_to_rho_init()->free();
      inset_state.ref_to_rho_ft()->free();
    } // End of loop over insets
  }

  // Shift insets so that they do not overlap
  shift_insets_to_target_position(&cart_info);

  // Output to GeoJSON
  std::string output_file_name;
  if (output_equal_area) {
    output_file_name = map_name + "_equal_area.geojson";
  } else {
    output_file_name = map_name + "_cartogram.geojson";
  }
  const nlohmann::json cart_json = cgal_to_json(&cart_info);
  write_geojson(cart_json,
                geo_file_name,
                output_file_name,
                std::cout,
                output_to_stdout,
                &cart_info);
  return EXIT_SUCCESS;
}<|MERGE_RESOLUTION|>--- conflicted
+++ resolved
@@ -266,18 +266,6 @@
         // Blur density to speed up the numerics in flatten_density() below.
         // We slowly reduce the blur width so that the areas can reach their
         // target values.
-<<<<<<< HEAD
-        // TO-DO: For the world map, the max area error started increasing after
-        // blur_width hit 0. Is there a better way solve this than setting
-        // blur_width to always be non-zero and very small?
-        double blur_width;
-        if (inset_state.n_finished_integrations() < max_integrations) {
-          blur_width =
-            std::pow(2.0, 5 - int(inset_state.n_finished_integrations()));
-        } else {
-          blur_width = 0.0;
-        }
-=======
         // TODO: whenever blur_width hits 0, the maximum area error will start
         // increasing again and eventually lead to an invalid graticule cell
         // error when projecting with triangulation. Investigate why. As a
@@ -291,7 +279,6 @@
         // } else {
         //   blur_width = 0.0;
         // }
->>>>>>> f998f43a
         std::cerr << "blur_width = " << blur_width << std::endl;
 
         inset_state.fill_with_density(plot_density);
@@ -310,16 +297,7 @@
           fill_graticule_diagonals(&inset_state);
 
           // Densify map
-<<<<<<< HEAD
-          // TODO: It would make sense to turn densified_geo_divs() into a
-          // method of InsetState. Then the next command could be written more
-          // simply as inset_state.densify_geo_divs().
-          inset_state.set_geo_divs(
-            densified_geo_divs(inset_state.geo_divs(), lx, ly)
-          );
-=======
           inset_state.densify_geo_divs();
->>>>>>> f998f43a
 
           // Project with triangulation
           project_with_triangulation(&inset_state);
