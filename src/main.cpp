--- conflicted
+++ resolved
@@ -1,15 +1,6 @@
 #include "cartogram_info.h"
 #include "constants.h"
 #include "parse_arguments.h"
-<<<<<<< HEAD
-
-#include <chrono>
-#include <cmath>
-#include <iostream>
-
-typedef std::chrono::steady_clock::time_point time_point;
-typedef std::chrono::steady_clock clock_time;
-=======
 #include <chrono>
 #include <iostream>
 
@@ -17,7 +8,6 @@
 typedef std::chrono::steady_clock::time_point time_point;
 typedef std::chrono::steady_clock clock_time;
 typedef clock_time::duration duration;
->>>>>>> 56dfcd7e
 typedef std::chrono::milliseconds ms;
 
 template <typename T> std::chrono::milliseconds inMilliseconds(T duration)
@@ -27,53 +17,32 @@
 
 int main(const int argc, const char *argv[])
 {
-<<<<<<< HEAD
-
-=======
->>>>>>> 56dfcd7e
   // Start of main function time
   time_point start_main = clock_time::now();
   std::string geo_file_name, visual_file_name;
 
   // Default number of grid cells along longer Cartesian coordinate axis
-<<<<<<< HEAD
-  unsigned int long_grid_length = default_long_grid_length;
-=======
   unsigned int max_n_grid_rows_or_cols;
->>>>>>> 56dfcd7e
 
   // Target number of points to retain after simplification
   unsigned int target_points_per_inset;
   bool world;  // World maps need special projections
 
-<<<<<<< HEAD
-  // Another cartogram projection method based on triangulation of grid
-  // cells. It can eliminate intersections that occur when the projected
-  // grid lines are strongly curved.
-=======
   // If `triangulation` is true, we apply a cartogram projection method based
   // on the triangulation of graticule cells. It can eliminate intersections
   // that occur when the projected graticule lines are strongly curved. Only
   // use this method if the tracer points are an FTReal2d data structure.
->>>>>>> 56dfcd7e
   bool triangulation;
   bool simplify;  // Should the polygons be simplified?
 
   // Other boolean values that are needed to parse the command line arguments
-<<<<<<< HEAD
-
-  bool make_csv, produce_map_image, image_format_ps, output_equal_area,
-    output_to_stdout, plot_density, plot_grid, plot_grid_heatmap,
-    plot_intersections, crop;
-=======
   bool make_csv, output_equal_area, output_to_stdout, plot_density,
-    plot_graticule, plot_intersections, plot_polygons, plot_quadtree,
-    remove_tiny_polygons;
+    plot_graticule, plot_heatmap, plot_intersections, plot_crop, plot_polygons,
+    plot_quadtree, remove_tiny_polygons;
 
   // The proportion of the total area smaller than which polygons are removed
   double minimum_polygon_area;
   bool qtdt_method;  // Use Quadtree-Delaunay triangulation
->>>>>>> 56dfcd7e
 
   // Parse command-line arguments
   argparse::ArgumentParser arguments = parsed_arguments(
@@ -81,11 +50,7 @@
     argv,
     geo_file_name,
     visual_file_name,
-<<<<<<< HEAD
-    long_grid_length,
-=======
     max_n_grid_rows_or_cols,
->>>>>>> 56dfcd7e
     target_points_per_inset,
     world,
     triangulation,
@@ -100,14 +65,11 @@
     plot_grid,
     plot_grid_heatmap,
     plot_intersections,
-<<<<<<< HEAD
-    crop);
-=======
+    crop,
     plot_polygons,
     remove_tiny_polygons,
     minimum_polygon_area,
     plot_quadtree);
->>>>>>> 56dfcd7e
 
   // Initialize cart_info. It contains all the information about the cartogram
   // that needs to be handled by functions called from main().
@@ -123,15 +85,11 @@
   }
   cart_info.set_map_name(map_name);
 
-<<<<<<< HEAD
   // Parsing start time
-  time_point start_parse = clock_time::now();
+  // time_point start_parse = clock_time::now();
 
   if (!make_csv) {
     // Read visual variables (e.g. area, color) from CSV
-=======
-    // Read visual variables (e.g., area and color) from CSV
->>>>>>> 56dfcd7e
     try {
       cart_info.read_csv(arguments);
     } catch (const std::system_error &e) {
@@ -168,10 +126,6 @@
   // Store total number of GeoDivs to monitor progress
   double total_geo_divs = cart_info.n_geo_divs();
 
-<<<<<<< HEAD
-  // Projection and simplification start time
-  time_point start_proj_sim = clock_time::now();
-=======
   // Create std::map to store duration of each inset integrations
   std::map<std::string, ms> insets_integration_times;
 
@@ -182,7 +136,6 @@
      duration_flatten_density = inMilliseconds(duration::zero()),
      duration_fill_density = inMilliseconds(duration::zero()),
      duration_qtdt = inMilliseconds(duration::zero());
->>>>>>> 56dfcd7e
 
   // Project map and ensure that all holes are inside polygons
   for (auto &[inset_pos, inset_state] : *cart_info.ref_to_inset_states()) {
@@ -231,14 +184,7 @@
     }
   }
 
-<<<<<<< HEAD
-  // Albers projection end time
-  time_point end_proj_sim = clock_time::now();
-
-  // Replace missing and zero target areas with absolute values
-=======
   // Replace missing and zero target areas with positive values
->>>>>>> 56dfcd7e
   cart_info.replace_missing_and_zero_target_areas();
 
   // Project and exit
@@ -270,23 +216,13 @@
     // Determine the name of the inset
     std::string inset_name = map_name;
     if (cart_info.n_insets() > 1) {
-<<<<<<< HEAD
-      inset_name = inset_name + "_" + inset_pos;
-=======
       inset_name += "_" + inset_pos;
->>>>>>> 56dfcd7e
       std::cerr << "\nWorking on inset at position: " << inset_pos
                 << std::endl;
     }
     inset_state.set_inset_name(inset_name);
 
     // Rescale map to fit into a rectangular box [0, lx] * [0, ly]
-<<<<<<< HEAD
-    inset_state.rescale_map(long_grid_length, cart_info.is_world_map());
-
-    // Store original coordinates
-    inset_state.store_original_geo_divs();
-=======
     inset_state.rescale_map(max_n_grid_rows_or_cols, cart_info.is_world_map());
 
     if (output_to_stdout) {
@@ -294,7 +230,6 @@
       // Store original coordinates
       inset_state.store_original_geo_divs();
     }
->>>>>>> 56dfcd7e
 
     // Set up Fourier transforms
     const unsigned int lx = inset_state.lx();
@@ -336,8 +271,6 @@
     // finished insets
     const double inset_max_frac = inset_state.n_geo_divs() / total_geo_divs;
 
-<<<<<<< HEAD
-=======
     // Time for the initial simplification
     time_point start_initial_simplification = clock_time::now();
     if (simplify) {
@@ -347,7 +280,6 @@
     duration_initial_simplification += inMilliseconds(
       end_initial_simplification - start_initial_simplification);
 
->>>>>>> 56dfcd7e
     // Integration start time
     time_point start_integration = clock_time::now();
 
@@ -376,8 +308,6 @@
       std::cerr << "Integration number "
                 << inset_state.n_finished_integrations() << std::endl;
 
-<<<<<<< HEAD
-=======
       // Calculate progress percentage. We assume that the maximum area
       // error is typically reduced to 1/5 of the previous value.
       const double ratio_actual_to_permitted_max_area_error =
@@ -386,24 +316,14 @@
         (log(ratio_actual_to_permitted_max_area_error) / log(5)),
         1.0);
 
->>>>>>> 56dfcd7e
       // Blur density to speed up the numerics in flatten_density() below.
       // We slowly reduce the blur width so that the areas can reach their
       // target values.
       // TODO: whenever blur_width hits 0, the maximum area error will start
-<<<<<<< HEAD
-      // increasing again and eventually lead to an invalid grid cell
-      // error when projecting with triangulation. Investigate why. As a
-      // temporary fix, we set blur_width to be always positive, regardless
-      // of the number of integrations. This error also seems to occur when
-      // the starting blur width is too low to begin with.
-      // TODO: Add option to customise starting blur width.
-=======
       //       increasing again and eventually lead to an invalid graticule
       //       cell error when projecting with triangulation. Investigate why.
       //       As a temporary fix, we set blur_width to be always positive,
       //       regardless of the number of integrations.
->>>>>>> 56dfcd7e
       double blur_width =
         std::pow(2.0, 5 - int(inset_state.n_finished_integrations()));
       // if (inset_state.n_finished_integrations() < max_integrations) {
@@ -414,19 +334,15 @@
       // }
       std::cerr << "blur_width = " << blur_width << std::endl;
 
-<<<<<<< HEAD
+      // Track time needed for fill_with_density()
+      time_point start_fill_density = clock_time::now();
       inset_state.fill_with_density(
         plot_density,
         plot_grid_heatmap,
         image_format_ps);
-=======
-      // Track time needed for fill_with_density()
-      time_point start_fill_density = clock_time::now();
-      inset_state.fill_with_density(plot_density);
       time_point end_fill_density = clock_time::now();
       duration_fill_density +=
         inMilliseconds(end_fill_density - start_fill_density);
->>>>>>> 56dfcd7e
       if (blur_width > 0.0) {
         inset_state.blur_density(blur_width, plot_density, image_format_ps);
       }
@@ -502,11 +418,7 @@
     // Integration end time
     time_point end_integration = clock_time::now();
 
-<<<<<<< HEAD
-    // Add integration time to the map
-=======
     // Store integration time
->>>>>>> 56dfcd7e
     insets_integration_times[inset_pos] =
       inMilliseconds(end_integration - start_integration);
     progress += inset_max_frac;
@@ -605,31 +517,6 @@
     map_name + "_cartogram.geojson",
     output_to_stdout);
 
-<<<<<<< HEAD
-  // End of main function time
-  time_point end_main = clock_time::now();
-
-  // Calculate differences in time
-  ms parsing_time = inMilliseconds(end_parse - start_parse);
-  ms proj_sim_time = inMilliseconds(end_proj_sim - start_proj_sim);
-  ms total_time = inMilliseconds(end_main - start_main);
-
-  // Show Time Report
-  std::cerr << std::endl;
-  std::cerr << "********** Time Report **********" << std::endl;
-  std::cerr << "Parsing time: " << parsing_time.count() << " ms" << std::endl;
-  std::cerr << "Projection & Simplification (if any) time: "
-            << proj_sim_time.count() << " ms" << std::endl;
-
-  // Iterate over the map and print integration times
-  for (auto [inset_pos, inset_integration_time] : insets_integration_times) {
-    std::cerr << "Integration time for inset " << inset_pos << ": "
-              << inset_integration_time.count() << " ms" << std::endl;
-  }
-  std::cerr << "Total time: " << total_time.count() << " ms" << std::endl;
-  std::cerr << "*********************************" << std::endl;
-
-=======
   // Store time when main() ended
   time_point end_main = clock_time::now();
 
@@ -662,6 +549,5 @@
   std::cerr << "Total Time: " << inMilliseconds(end_main - start_main).count()
             << " ms" << std::endl;
   std::cerr << "*********************************" << std::endl;
->>>>>>> 56dfcd7e
   return EXIT_SUCCESS;
 }