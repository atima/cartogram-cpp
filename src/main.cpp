--- conflicted
+++ resolved
@@ -68,12 +68,8 @@
     output_equal_area,
     output_to_stdout,
     plot_density,
-<<<<<<< HEAD
     plot_graticule,
     plot_intersections);
-=======
-    plot_graticule);
->>>>>>> 093dcf40
 
   // Initialize cart_info. It contains all information about the cartogram
   // that needs to be handled by functions called from main().
