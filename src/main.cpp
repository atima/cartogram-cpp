#include "albers_projection.h"
#include "blur_density.h"
#include "cartogram_info.h"
#include "check_topology.h"
#include "constants.h"
<<<<<<< HEAD
=======
#include "densification_points.h"
#include "densify.h"
>>>>>>> 4b56e1d2
#include "flatten_density.h"
#include "geo_div.h"
#include "inset_state.h"
#include "project.h"
#include "read_csv.h"
#include "read_geojson.h"
#include "rescale_map.h"
#include "simplify_inset.h"
#include "write_eps.h"
#include "write_geojson.h"
#include "write_cairo.h"
#include "xy_point.h"
#include "parse_arguments.h"
#include <iostream>
#include <cmath>

int main(const int argc, const char *argv[])
{
  std::string geo_file_name, visual_file_name;  // Default values

  // Default number of grid cells along longer Cartesian coordinate axis
  unsigned int max_n_graticule_rows_or_cols =
    default_max_n_graticule_rows_or_cols;

  // Target number of points to retain after simplification
  unsigned int target_points_per_inset = default_target_points_per_inset;

  // Target number of points to retain after simplification.
  unsigned int target_points_per_inset = default_target_points_per_inset;

  // World maps need special projections. By default, we assume that the
  // input map is not a world map.
  bool world;

  // Another cartogram projection method based on triangulation of graticule
  // cells. It can eliminate intersections that occur when the projected
  // graticule lines are strongly curved.
  bool triangulation;

  // Shall the polygons be simplified?
  bool simplify;

  // Other boolean values that are needed to parse the command line arguments
  bool make_csv,
       make_polygon_eps,
       output_equal_area,
       output_to_stdout,
       plot_density,
       plot_graticule,
       plot_intersections;

  // Parse command-line arguments
  argparse::ArgumentParser arguments = parsed_arguments(
    argc,
    argv,
    geo_file_name,
    visual_file_name,
<<<<<<< HEAD
    max_n_graticule_rows_or_cols,
=======
    long_grid_side_length,
>>>>>>> 4b56e1d2
    target_points_per_inset,
    world,
    triangulation,
    simplify,
    make_csv,
    make_polygon_eps,
    output_equal_area,
    output_to_stdout,
    plot_density,
    plot_graticule,
    plot_intersections);

  // Initialize cart_info. It contains all information about the cartogram
  // that needs to be handled by functions called from main().
  CartogramInfo cart_info(world, visual_file_name);
  if (!make_csv) {

    // Read visual variables (e.g. area, color) from CSV
    try {
      read_csv(arguments, &cart_info);
    } catch (const std::system_error& e) {
      std::cerr << "ERROR: "
                << e.what()
                << " ("
                << e.code()
                << ")"
                << std::endl;
      return EXIT_FAILURE;
    } catch (const std::runtime_error& e) {

      // If there is an error, it is probably because of an invalid CSV file
      std::cerr << "ERROR: "
                << e.what()
                << std::endl;
      return EXIT_FAILURE;
    }
  }

  // Read geometry. If the GeoJSON does not explicitly contain a "crs" field,
  // we assume that the coordinates are in longitude and latitude.
  std::string crs = "+proj=longlat";
  try {
    read_geojson(geo_file_name, make_csv, &crs, &cart_info);
  } catch (const std::system_error& e) {
    std::cerr << "ERROR: "
              << e.what()
              << " ("
              << e.code()
              << ")"
              << std::endl;
    return EXIT_FAILURE;
  }
  std::cerr << "Coordinate reference system: " << crs << std::endl;

  // Progress measured on a scale from 0 (start) to 1 (end)
  double progress = 0.0;

  // Store total number of GeoDivs to monitor progress
  double total_geo_divs = 0;
  for (const auto &inset_info : *cart_info.ref_to_inset_states()) {

    // 'auto' will automatically deduce the const qualifier
    auto &inset_state = inset_info.second;
    total_geo_divs += inset_state.n_geo_divs();
  }

  // Determine name of input map
  std::string map_name = geo_file_name;
  if (map_name.find_last_of("/\\") != std::string::npos) {
    map_name = map_name.substr(map_name.find_last_of("/\\") + 1);
  }
  if (map_name.find('.') != std::string::npos) {
    map_name = map_name.substr(0, map_name.find('.'));
  }

  // Project map and ensure that all holes are inside polygons
  for (auto &[inset_pos, inset_state] : *cart_info.ref_to_inset_states()) {

    // Check for errors in the input topology
    try {
      holes_inside_polygons(&inset_state);
    } catch (const std::system_error& e) {
      std::cerr << "ERROR: "
                << e.what()
                << " ("
                << e.code()
                << ")"
                << std::endl;
      return EXIT_FAILURE;
    }

    // Can the coordinates be interpreted as longitude and latitude?
    const Bbox bb = inset_state.bbox();
    if (bb.xmin() >= -180.0 && bb.xmax() <= 180.0 &&
        bb.ymin() >= -90.0 && bb.ymax() <= 90.0 &&
        crs == "+proj=longlat") {

      // If yes, transform the coordinates with the Albers projection
      transform_to_albers_projection(&inset_state);
    } else if (output_equal_area) {
      std::cerr << "ERROR: Input GeoJSON is not a longitude-latitude map."
                << std::endl;
      return EXIT_FAILURE;
    }
  }

  // Replace missing and zero target areas with absolute values
  cart_info.replace_missing_and_zero_target_areas();

  // Loop over insets
  for (auto &[inset_pos, inset_state] : *cart_info.ref_to_inset_states()) {

    // Determine the name of the inset
    std::string inset_name = map_name;
    if (cart_info.n_insets() > 1) {
      inset_name = inset_name + "_" + inset_pos;
      std::cerr << "\nWorking on inset at position: "
                << inset_pos
                << std::endl;
    }
    inset_state.set_inset_name(inset_name);
    if (simplify) {

      // Simplify inset if -s flag is passed. This option reduces the number
      // of points used to represent the GeoDivs in the inset, thereby
      // reducing the output file sizes and run times.
      simplify_inset(&inset_state,
                     target_points_per_inset);
    }
    if (output_equal_area) {
      normalize_inset_area(&inset_state,
                           cart_info.cart_total_target_area(),
                           output_equal_area);
    } else {

      // Rescale map to fit into a rectangular box [0, lx] * [0, ly]
      rescale_map(max_n_graticule_rows_or_cols,
                  &inset_state,
                  cart_info.is_world_map());

      // Set up Fourier transforms
      const unsigned int lx = inset_state.lx();
      const unsigned int ly = inset_state.ly();
      inset_state.ref_to_rho_init()->allocate(lx, ly);
      inset_state.ref_to_rho_ft()->allocate(lx, ly);
      inset_state.make_fftw_plans_for_rho();
      inset_state.initialize_cum_proj();
      inset_state.set_area_errors();

      // Automatically color GeoDivs if no colors are provided
      if (inset_state.colors_empty()) {
        inset_state.auto_color();
      }

      // Write PNG and PS files if requested by command-line option
      if (make_polygon_eps) {
        std::string input_filename = inset_state.inset_name();
        if (plot_graticule) {
          input_filename += "_input_graticule";
        } else {
          input_filename += "_input";
        }
        std::cerr << "Writing " << input_filename << std::endl;
        write_cairo_map(input_filename, plot_graticule, &inset_state);
      }

      // We make the approximation that the progress towards generating the
      // cartogram is proportional to the number of GeoDivs that are in the
      // finished insets
      const double inset_max_frac = inset_state.n_geo_divs() / total_geo_divs;


      // Start map integration
      while (inset_state.n_finished_integrations() < max_integrations &&
             inset_state.max_area_error().value > max_permitted_area_error) {
        std::cerr << "Integration number "
                  << inset_state.n_finished_integrations()
                  << std::endl;

        // Calculate progress percentage. We assume that the maximum area
        // error is typically reduced to 1/5 of the previous value.
        const double ratio_actual_to_permitted_max_area_error =
          inset_state.max_area_error().value / max_permitted_area_error;
        const double n_predicted_integrations =
          std::max((log(ratio_actual_to_permitted_max_area_error) / log(5)),
                   1.0);

        // Blur density to speed up the numerics in flatten_density() below.
        // We slowly reduce the blur width so that the areas can reach their
        // target values.
        // TODO: whenever blur_width hits 0, the maximum area error will start
        // increasing again and eventually lead to an invalid graticule cell
        // error when projecting with triangulation. Investigate why. As a
        // temporary fix, we set blur_width to always be non-zero, regardless
        // of the number of integrations.
        double blur_width =
          std::pow(2.0, 5 - int(inset_state.n_finished_integrations()));
        // if (inset_state.n_finished_integrations() < max_integrations) {
        //   blur_width =
        //     std::pow(2.0, 5 - int(inset_state.n_finished_integrations()));
        // } else {
        //   blur_width = 0.0;
        // }
        std::cerr << "blur_width = " << blur_width << std::endl;

        inset_state.fill_with_density(plot_density);
        if (blur_width > 0.0) {
          blur_density(blur_width, plot_density, &inset_state);
        }
<<<<<<< HEAD
        if (plot_intersections) {
          inset_state.write_intersections_to_eps(intersections_resolution);
=======

        // Plotting intersections if requested
        if (plot_intersections) {
          inset_state.write_intersections_to_eps(intersections_res);
>>>>>>> 4b56e1d2
        }
        flatten_density(&inset_state);
        if (triangulation) {

          // Choose diagonals that are inside graticule cells
          fill_graticule_diagonals(&inset_state);

          // Densify map
          inset_state.densify_geo_divs();

          // Project with triangulation
          project_with_triangulation(&inset_state);
        } else {
          project(&inset_state);
        }
        if (simplify) {
<<<<<<< HEAD
=======

          // Triangulation, automatically combined with densification,
          // increases the number of points. Simplification ensures that the
          // number of points does not exceed a reasonable limit, resulting
          // in smaller output and shorter run-times.
>>>>>>> 4b56e1d2
          simplify_inset(&inset_state,
                         target_points_per_inset);
        }
        inset_state.increment_integration();

        // Update area errors
        inset_state.set_area_errors();
        std::cerr << "max. area err: "
                  << inset_state.max_area_error().value
                  << ", GeoDiv: "
                  << inset_state.max_area_error().geo_div
                  << std::endl;
        std::cerr << "Progress: "
                  << progress + (inset_max_frac / n_predicted_integrations)
                  << std::endl
                  << std::endl;
      }
      progress += inset_max_frac;
      std::cerr << "Finished inset "
                << inset_pos
                << "\nProgress: "
                << progress
                << std::endl;
      if (plot_intersections) {
        inset_state.write_intersections_to_eps(intersections_resolution);
      }

      // Plotting intersections if requested
      if (plot_intersections) {
        inset_state.write_intersections_to_eps(intersections_res);
      }

      // Print PNG and PS files of cartogram
      if (make_polygon_eps) {
        std::string output_filename = inset_state.inset_name();
        if (plot_graticule) {
          output_filename += "_output_graticule";
        } else {
          output_filename += "_output";
        }
        std::cerr << "Writing "
                  << output_filename << std::endl;
        write_cairo_map(output_filename, plot_graticule,
                         &inset_state);
      }

      // Rescale insets in correct proportion to each other
      normalize_inset_area(&inset_state,
                           cart_info.cart_total_target_area());

      // Clean up after finishing all Fourier transforms for this inset
      inset_state.destroy_fftw_plans_for_rho();
      inset_state.ref_to_rho_init()->free();
      inset_state.ref_to_rho_ft()->free();
    } // End of loop over insets
  }

  // Shift insets so that they do not overlap
  shift_insets_to_target_position(&cart_info);

  // Output to GeoJSON
  std::string output_file_name;
  if (output_equal_area) {
    output_file_name = map_name + "_equal_area.geojson";
  } else {
    output_file_name = map_name + "_cartogram.geojson";
  }
  const nlohmann::json cart_json = cgal_to_json(&cart_info);
  write_geojson(cart_json,
                geo_file_name,
                output_file_name,
                std::cerr,
                output_to_stdout,
                &cart_info);
  return EXIT_SUCCESS;
}<|MERGE_RESOLUTION|>--- conflicted
+++ resolved
@@ -3,11 +3,6 @@
 #include "cartogram_info.h"
 #include "check_topology.h"
 #include "constants.h"
-<<<<<<< HEAD
-=======
-#include "densification_points.h"
-#include "densify.h"
->>>>>>> 4b56e1d2
 #include "flatten_density.h"
 #include "geo_div.h"
 #include "inset_state.h"
@@ -35,9 +30,6 @@
   // Target number of points to retain after simplification
   unsigned int target_points_per_inset = default_target_points_per_inset;
 
-  // Target number of points to retain after simplification.
-  unsigned int target_points_per_inset = default_target_points_per_inset;
-
   // World maps need special projections. By default, we assume that the
   // input map is not a world map.
   bool world;
@@ -65,11 +57,7 @@
     argv,
     geo_file_name,
     visual_file_name,
-<<<<<<< HEAD
     max_n_graticule_rows_or_cols,
-=======
-    long_grid_side_length,
->>>>>>> 4b56e1d2
     target_points_per_inset,
     world,
     triangulation,
@@ -279,15 +267,8 @@
         if (blur_width > 0.0) {
           blur_density(blur_width, plot_density, &inset_state);
         }
-<<<<<<< HEAD
         if (plot_intersections) {
           inset_state.write_intersections_to_eps(intersections_resolution);
-=======
-
-        // Plotting intersections if requested
-        if (plot_intersections) {
-          inset_state.write_intersections_to_eps(intersections_res);
->>>>>>> 4b56e1d2
         }
         flatten_density(&inset_state);
         if (triangulation) {
@@ -304,14 +285,6 @@
           project(&inset_state);
         }
         if (simplify) {
-<<<<<<< HEAD
-=======
-
-          // Triangulation, automatically combined with densification,
-          // increases the number of points. Simplification ensures that the
-          // number of points does not exceed a reasonable limit, resulting
-          // in smaller output and shorter run-times.
->>>>>>> 4b56e1d2
           simplify_inset(&inset_state,
                          target_points_per_inset);
         }
@@ -339,11 +312,6 @@
         inset_state.write_intersections_to_eps(intersections_resolution);
       }
 
-      // Plotting intersections if requested
-      if (plot_intersections) {
-        inset_state.write_intersections_to_eps(intersections_res);
-      }
-
       // Print PNG and PS files of cartogram
       if (make_polygon_eps) {
         std::string output_filename = inset_state.inset_name();
