--- conflicted
+++ resolved
@@ -204,11 +204,7 @@
     // Determine the name of the inset
     std::string inset_name = map_name;
     if (cart_info.n_insets() > 1) {
-<<<<<<< HEAD
-      inset_name += inset_pos;
-=======
       inset_name += "_" + inset_pos;
->>>>>>> e482d1b9
       std::cerr << "\nWorking on inset at position: " << inset_pos
                 << std::endl;
     }
