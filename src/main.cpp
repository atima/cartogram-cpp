--- conflicted
+++ resolved
@@ -33,27 +33,16 @@
   // that occur when the projected graticule lines are strongly curved. Only
   // use this method if the tracer points are an FTReal2d data structure.
   bool triangulation;
-<<<<<<< HEAD
-  bool simplify;  // Shall the polygons be simplified?
+  bool simplify;  // Should the polygons be simplified?
 
   // Other boolean values that are needed to parse the command line arguments
   bool make_csv, output_equal_area, output_to_stdout, plot_density,
-    plot_graticule, plot_intersections, plot_polygons, remove_tiny_polygons;
+    plot_graticule, plot_intersections, plot_polygons, plot_quadtree,
+    remove_tiny_polygons;
 
   // The proportion of the total area smaller than which polygons are removed
   double minimum_polygon_area;
-=======
-
-  // Use Quadtree-Delaunay triangulation
-  bool qtdt_method;
-
-  // Should the polygons be simplified?
-  bool simplify;
-
-  // Other boolean values that are needed to parse the command line arguments
-  bool make_csv, output_equal_area, output_to_stdout, plot_density,
-    plot_graticule, plot_intersections, plot_polygons, plot_quadtree;
->>>>>>> 8f435d20
+  bool qtdt_method;  // Use Quadtree-Delaunay triangulation
 
   // Parse command-line arguments
   argparse::ArgumentParser arguments = parsed_arguments(
@@ -74,12 +63,9 @@
     plot_graticule,
     plot_intersections,
     plot_polygons,
-<<<<<<< HEAD
     remove_tiny_polygons,
-    minimum_polygon_area);
-=======
+    minimum_polygon_area,
     plot_quadtree);
->>>>>>> 8f435d20
 
   // Initialize cart_info. It contains all the information about the cartogram
   // that needs to be handled by functions called from main().
