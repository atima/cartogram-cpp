#include "cartogram_info.h"
#include "constants.h"
#include "parse_arguments.h"
#include <chrono>
#include <iostream>

// Cpp Chrono for timing
typedef std::chrono::steady_clock::time_point time_point;
typedef std::chrono::steady_clock clock_time;
typedef clock_time::duration duration;
typedef std::chrono::milliseconds ms;

template <typename T> std::chrono::milliseconds inMilliseconds(T duration)
{
  return std::chrono::duration_cast<std::chrono::milliseconds>(duration);
}

int main(const int argc, const char *argv[])
{
  // Start of main function time
  time_point start_main = clock_time::now();
  std::string geo_file_name, visual_file_name;

  // Default number of grid cells along longer Cartesian coordinate axis
  unsigned int long_graticule_length = default_long_graticule_length;

  // Target number of points to retain after simplification
  unsigned int target_points_per_inset = default_target_points_per_inset;
  bool world;  // World maps need special projections

  // If `triangulation` is true, we apply a cartogram projection method based
  // on the triangulation of graticule cells. It can eliminate intersections
  // that occur when the projected graticule lines are strongly curved. Only
  // use this method if the tracer points are an FTReal2d data structure.
  bool triangulation;

  // Use Quadtree-Delaunay triangulation
  bool qtdt_method;

  // Should the polygons be simplified?
  bool simplify;

  // Other boolean values that are needed to parse the command line arguments
  bool make_csv, output_equal_area, output_to_stdout, plot_density,
    plot_graticule, plot_intersections, plot_polygons, plot_quadtree;

  // Parse command-line arguments
  argparse::ArgumentParser arguments = parsed_arguments(
    argc,
    argv,
    geo_file_name,
    visual_file_name,
    long_graticule_length,
    target_points_per_inset,
    world,
    triangulation,
    qtdt_method,
    simplify,
    make_csv,
    output_equal_area,
    output_to_stdout,
    plot_density,
    plot_graticule,
    plot_intersections,
    plot_polygons,
    plot_quadtree);

  // Initialize cart_info. It contains all the information about the cartogram
  // that needs to be handled by functions called from main().
  CartogramInfo cart_info(world, visual_file_name);

  // Determine name of input map and store it
  std::string map_name = geo_file_name;
  if (map_name.find_last_of("/\\") != std::string::npos) {
    map_name = map_name.substr(map_name.find_last_of("/\\") + 1);
  }
  if (map_name.find('.') != std::string::npos) {
    map_name = map_name.substr(0, map_name.find('.'));
  }
  std::cout << geo_file_name << "\n";
  cart_info.set_map_name(map_name);
  if (!make_csv) {

    // Read visual variables (e.g., area and color) from CSV
    try {
      cart_info.read_csv(arguments);
    } catch (const std::system_error &e) {
      std::cerr << "ERROR reading CSV: " << e.what() << " (" << e.code() << ")"
                << std::endl;
      return EXIT_FAILURE;
    } catch (const std::runtime_error &e) {

      // If there is an error, it is probably because of an invalid CSV file
      std::cerr << "ERROR reading CSV: " << e.what() << std::endl;
      return EXIT_FAILURE;
    }
  }

  // Read geometry. If the GeoJSON does not explicitly contain a "crs" field,
  // we assume that the coordinates are in longitude and latitude.
  std::string crs = "+proj=longlat";
  try {
    cart_info.read_geojson(geo_file_name, make_csv, &crs);
  } catch (const std::system_error &e) {
    std::cerr << "ERROR reading GeoJSON: " << e.what() << " (" << e.code()
              << ")" << std::endl;
    return EXIT_FAILURE;
  }
  std::cerr << "Coordinate reference system: " << crs << std::endl;

  // Progress measured on a scale from 0 (start) to 1 (end)
  double progress = 0.0;

  // Store total number of GeoDivs to monitor progress
  double total_geo_divs = cart_info.n_geo_divs();

  // Create std::map to store duration of each inset integrations
  std::map<std::string, ms> insets_integration_times;

  // Keep track of total time
  ms duration_initial_simplification = inMilliseconds(duration::zero()),
     duration_simplification = inMilliseconds(duration::zero()),
     duration_densification = inMilliseconds(duration::zero()),
     duration_flatten_density = inMilliseconds(duration::zero()),
     duration_fill_density = inMilliseconds(duration::zero()),
     duration_qtdt = inMilliseconds(duration::zero());

  // Project map and ensure that all holes are inside polygons
  for (auto &[inset_pos, inset_state] : *cart_info.ref_to_inset_states()) {

    // Check for errors in the input topology
    try {
      inset_state.check_topology();
    } catch (const std::system_error &e) {
      std::cerr << "ERROR while checking topology: " << e.what() << " ("
                << e.code() << ")" << std::endl;
      return EXIT_FAILURE;
    }

    // Can the coordinates be interpreted as longitude and latitude?
    // TODO: The "crs" field for GeoJSON files seems to be deprecated.
    //       However, in earlier specifications, the coordinate reference
    //       system used to be written in the format specified here:
    //       https://geojson.org/geojson-spec.html#coordinate-reference-system-objects.
    //       It may be a good idea to make a list of possible entries
    //       corresponding to longitude and lattitude projection.
    //       "urn:ogc:def:crs:OGC:1.3:CRS84" is one such entry.
    const Bbox bb = inset_state.bbox();
    if (
      (bb.xmin() >= -180.0 && bb.xmax() <= 180.0) &&
      (bb.ymin() >= -90.0 && bb.ymax() <= 90.0) &&
      (crs == "+proj=longlat" || crs == "urn:ogc:def:crs:OGC:1.3:CRS84")) {

      // If yes, transform the coordinates with the Albers projection if the
      // input map is not a world map. Otherwise, use the Smyth-Craster
      // projection.
      if (world) {
        inset_state.apply_smyth_craster_projection();
      } else {
        inset_state.apply_albers_projection();
      }
    } else if (output_equal_area) {
      std::cerr << "ERROR: Input GeoJSON is not a longitude-latitude map."
                << std::endl;
      return EXIT_FAILURE;
    }
    if (simplify) {

      // Simplification reduces the number of points used to represent the
      // GeoDivs in the inset, thereby reducing output file sizes and
      // run-times
      inset_state.simplify(target_points_per_inset);
    }
  }

  // Replace missing and zero target areas with positive values
  cart_info.replace_missing_and_zero_target_areas();

  // Project and exit
  if (output_equal_area) {

    // Normalize areas
    for (auto &[inset_pos, inset_state] : *cart_info.ref_to_inset_states()) {
      inset_state.normalize_inset_area(
        cart_info.cart_total_target_area(),
        output_equal_area);
    }

    // Shift insets so that they do not overlap
    cart_info.shift_insets_to_target_position();

    // Output to GeoJSON
    cart_info.write_geojson(
      geo_file_name,
      map_name + "_equal_area.geojson",
      std::cout,
      output_to_stdout);
    return EXIT_SUCCESS;
  }

  // Iterate over insets
  for (auto &[inset_pos, inset_state] : *cart_info.ref_to_inset_states()) {

    // Determine the name of the inset
    std::string inset_name = map_name;
    if (cart_info.n_insets() > 1) {
      inset_name = inset_name + "_" + inset_pos;
      std::cerr << "\nWorking on inset at position: " << inset_pos
                << std::endl;
    }
    inset_state.set_inset_name(inset_name);

    // Rescale map to fit into a rectangular box [0, lx] * [0, ly]
    inset_state.rescale_map(long_graticule_length, cart_info.is_world_map());

    // Set up Fourier transforms
    const unsigned int lx = inset_state.lx();
    const unsigned int ly = inset_state.ly();
    inset_state.ref_to_rho_init()->allocate(lx, ly);
    inset_state.ref_to_rho_ft()->allocate(lx, ly);
    inset_state.make_fftw_plans_for_rho();
    inset_state.initialize_cum_proj();
    inset_state.set_area_errors();

    // Store initial inset area to calculate area drift
    inset_state.store_initial_area();

    // Automatically color GeoDivs if no colors are provided
    if (inset_state.colors_empty()) {
      inset_state.auto_color();
    }
    if (plot_polygons) {

      // Write PNG and PS files if requested by command-line option
      std::string input_filename = inset_state.inset_name();
      if (plot_graticule) {
        input_filename += "_input_graticule";
      } else {
        input_filename += "_input";
      }
      std::cerr << "Writing " << input_filename << std::endl;
      inset_state.write_cairo_map(input_filename, plot_graticule);
    }

    // We make the approximation that the progress towards generating the
    // cartogram is proportional to the number of GeoDivs that are in the
    // finished insets
    const double inset_max_frac = inset_state.n_geo_divs() / total_geo_divs;

    // Time for the initial simplification
    time_point start_initial_simplification = clock_time::now();
    if (simplify) {
      inset_state.simplify(target_points_per_inset);
    }
    time_point end_initial_simplification = clock_time::now();
    duration_initial_simplification += inMilliseconds(
      end_initial_simplification - start_initial_simplification);

    // Integration start time
    time_point start_integration = clock_time::now();

    // Start map integration
    // TODO: Add condition for area drift
    while (inset_state.n_finished_integrations() < max_integrations &&
<<<<<<< HEAD
           (inset_state.max_area_error().value > max_permitted_area_error ||
            std::abs(inset_state.area_drift() - 1.0) > 0.01)) {
=======
           inset_state.max_area_error().value > max_permitted_area_error) {
      if (qtdt_method) {
        time_point start_delaunay_t = clock_time::now();

        // Create the Delaunay triangulation
        inset_state.create_delaunay_t();
        time_point end_delaunay_t = clock_time::now();
        duration_qtdt += inMilliseconds(end_delaunay_t - start_delaunay_t);

        if (plot_quadtree) {
          const std::string quadtree_filename =
            inset_state.inset_name() + "_" +
            std::to_string(inset_state.n_finished_integrations()) +
            "_quadtree";
          std::cerr << "Writing " << quadtree_filename << std::endl;

          // Draw the resultant quadtree
          inset_state.write_quadtree(quadtree_filename);
        }
      }
>>>>>>> 8f435d20
      std::cerr << "Integration number "
                << inset_state.n_finished_integrations() << std::endl;

      // Calculate progress percentage. We assume that the maximum area
      // error is typically reduced to 1/5 of the previous value.
      const double ratio_actual_to_permitted_max_area_error =
        inset_state.max_area_error().value / max_permitted_area_error;
      const double n_predicted_integrations = std::max(
        (log(ratio_actual_to_permitted_max_area_error) / log(5)),
        1.0);

      // Blur density to speed up the numerics in flatten_density() below.
      // We slowly reduce the blur width so that the areas can reach their
      // target values.
      // TODO: whenever blur_width hits 0, the maximum area error will start
      //       increasing again and eventually lead to an invalid graticule
      //       cell error when projecting with triangulation. Investigate why.
      //       As a temporary fix, we set blur_width to be always positive,
      //       regardless of the number of integrations.
      double blur_width =
        std::pow(2.0, 5 - int(inset_state.n_finished_integrations()));
      // if (inset_state.n_finished_integrations() < max_integrations) {
      //   blur_width =
      //     std::pow(2.0, 5 - int(inset_state.n_finished_integrations()));
      // } else {
      //   blur_width = 0.0;
      // }
      std::cerr << "blur_width = " << blur_width << std::endl;

      // Track time needed for fill_with_density()
      time_point start_fill_density = clock_time::now();
      inset_state.fill_with_density(plot_density);
      time_point end_fill_density = clock_time::now();
      duration_fill_density +=
        inMilliseconds(end_fill_density - start_fill_density);
      if (blur_width > 0.0) {
        inset_state.blur_density(blur_width, plot_density);
      }
      if (plot_intersections) {
        inset_state.write_intersections_to_eps(intersections_resolution);
      }
      time_point start_flatten_density = clock_time::now();
      if (qtdt_method) {
        inset_state.flatten_density_with_node_vertices();
      } else {
        inset_state.flatten_density();
      }
      time_point end_flatten_density = clock_time::now();
      duration_flatten_density +=
        inMilliseconds(end_flatten_density - start_flatten_density);
      if (qtdt_method) {
        if (simplify) {
          time_point start_densify = clock_time::now();
          inset_state.densify_geo_divs_using_delaunay_t();
          time_point end_densify = clock_time::now();
          duration_densification +=
            inMilliseconds(end_densify - start_densify);
        }

        // Project using the Delaunay triangulation
        inset_state.project_with_delaunay_t();
      } else if (triangulation) {
        time_point start_densify = clock_time::now();

        // Choose diagonals that are inside graticule cells
        inset_state.fill_graticule_diagonals();

        // Densify map
        inset_state.densify_geo_divs();
        time_point end_densify = clock_time::now();
        duration_densification += inMilliseconds(end_densify - start_densify);

        // Project with triangulation
        inset_state.project_with_triangulation();
      } else {
        inset_state.project();
      }
      if (simplify) {
        time_point start_simplify = clock_time::now();
        inset_state.simplify(target_points_per_inset);
        time_point end_simplify = clock_time::now();
        duration_simplification +=
          inMilliseconds(end_simplify - start_simplify);
      }
      inset_state.increment_integration();

      // Print area drift information
      std::cerr << "Area drift: "
                << (inset_state.area_drift() - 1.0) * 100.0 << "%"
                << std::endl;

      // Update area errors
      inset_state.set_area_errors();
      std::cerr << "max. area err: " << inset_state.max_area_error().value
                << ", GeoDiv: " << inset_state.max_area_error().geo_div
                << "\nProgress: "
                << progress + (inset_max_frac / n_predicted_integrations)
                << std::endl
                << std::endl;
    }

    // Integration end time
    time_point end_integration = clock_time::now();

    // Store integration time
    insets_integration_times[inset_pos] =
      inMilliseconds(end_integration - start_integration);
    progress += inset_max_frac;
    std::cerr << "Finished inset " << inset_pos << "\nProgress: " << progress
              << std::endl;
    if (plot_intersections) {
      inset_state.write_intersections_to_eps(intersections_resolution);
    }
    if (plot_polygons) {
      std::string output_filename = inset_state.inset_name();
      if (plot_graticule) {
        output_filename += "_output_graticule";
      } else {
        output_filename += "_output";
      }
      std::cerr << "Writing " << output_filename << std::endl;
      inset_state.write_cairo_map(output_filename, plot_graticule);
    }
    if (world) {
      std::string output_file_name =
        map_name + "_cartogram_in_smyth_projection.geojson";
      cart_info.write_geojson(
        geo_file_name,
        output_file_name,
        std::cout,
        output_to_stdout);
      inset_state.revert_smyth_craster_projection();
    } else {

      // Rescale insets in correct proportion to each other
      inset_state.normalize_inset_area(cart_info.cart_total_target_area());
    }

    // Clean up after finishing all Fourier transforms for this inset
    inset_state.destroy_fftw_plans_for_rho();
    inset_state.ref_to_rho_init()->free();
    inset_state.ref_to_rho_ft()->free();
  }  // End of loop over insets

  // Shift insets so that they do not overlap
  cart_info.shift_insets_to_target_position();

  // Output to GeoJSON
  cart_info.write_geojson(
    geo_file_name,
    map_name + "_cartogram.geojson",
    std::cout,
    output_to_stdout);

  // Store time when main() ended
  time_point end_main = clock_time::now();

  // Show time report
  std::cerr << std::endl;
  std::cerr << "********** Time Report **********" << std::endl;

  // Print integration times
  for (auto [inset_pos, inset_integration_time] : insets_integration_times) {
    std::cerr << "Integration Time for Inset " << inset_pos << ": "
              << inset_integration_time.count() << " ms" << std::endl;
  }
  if (qtdt_method) {
    std::cerr << "Quadtree-Delaunay T. Time: " << duration_qtdt.count()
              << " ms" << std::endl;
  }
  if (simplify) {
    std::cerr << "Initial Simplification Time: "
              << duration_initial_simplification.count() << " ms" << std::endl;
    std::cerr << "Simplification Time: " << duration_simplification.count()
              << " ms" << std::endl;
    std::cerr << "Densification Time: " << duration_densification.count()
              << " ms" << std::endl;
  }
  std::cerr << "Flatten Density Time: " << duration_flatten_density.count()
            << " ms" << std::endl;
  std::cerr << "Fill with Density Time: " << duration_fill_density.count()
            << " ms" << std::endl;
  std::cerr << "--------------------------------" << std::endl;
  std::cerr << "Total Time: " << inMilliseconds(end_main - start_main).count()
            << " ms" << std::endl;
  std::cerr << "*********************************" << std::endl;
  return EXIT_SUCCESS;
}<|MERGE_RESOLUTION|>--- conflicted
+++ resolved
@@ -262,11 +262,8 @@
     // Start map integration
     // TODO: Add condition for area drift
     while (inset_state.n_finished_integrations() < max_integrations &&
-<<<<<<< HEAD
            (inset_state.max_area_error().value > max_permitted_area_error ||
             std::abs(inset_state.area_drift() - 1.0) > 0.01)) {
-=======
-           inset_state.max_area_error().value > max_permitted_area_error) {
       if (qtdt_method) {
         time_point start_delaunay_t = clock_time::now();
 
@@ -286,7 +283,6 @@
           inset_state.write_quadtree(quadtree_filename);
         }
       }
->>>>>>> 8f435d20
       std::cerr << "Integration number "
                 << inset_state.n_finished_integrations() << std::endl;
 
