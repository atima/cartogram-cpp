#include "cartogram_info.h"
#include "constants.h"
#include "parse_arguments.h"
#include <matplot/matplot.h>

// Cpp Chrono for timing
typedef std::chrono::steady_clock::time_point time_point;
typedef std::chrono::steady_clock clock_time;
typedef clock_time::duration duration;
typedef std::chrono::milliseconds ms;

template <typename T> std::chrono::milliseconds inMilliseconds(T duration)
{
  return std::chrono::duration_cast<std::chrono::milliseconds>(duration);
}

int main(const int argc, const char *argv[])
{
  // Start of main function time
  const time_point start_main = clock_time::now();
  
  std::string geo_file_name, visual_file_name;

  // Default number of grid cells along longer Cartesian coordinate axis
  unsigned int max_n_grid_rows_or_cols;

  // Target number of points to retain after simplification
  unsigned int target_points_per_inset;
  bool world;  // World maps need special projections

  // If `triangulation` is true, we apply a cartogram projection method based
  // on the triangulation of graticule cells. It can eliminate intersections
  // that occur when the projected graticule lines are strongly curved. Only
  // use this method if the tracer points are an FTReal2d data structure.
  bool triangulation;
  bool simplify;  // Should the polygons be simplified?

  // Other boolean values that are needed to parse the command line arguments
  bool make_csv, output_equal_area, output_to_stdout, plot_density,
    plot_graticule, plot_intersections, plot_polygons, plot_quadtree,
    remove_tiny_polygons;

  // If the proportion of the polygon area is smaller than
  // min_polygon_area * total area, then remove polygon
  double min_polygon_area;
  bool qtdt_method;  // Use Quadtree-Delaunay triangulation

  // Parse command-line arguments
  argparse::ArgumentParser arguments = parsed_arguments(
    argc,
    argv,
    geo_file_name,
    visual_file_name,
    max_n_grid_rows_or_cols,
    target_points_per_inset,
    world,
    triangulation,
    qtdt_method,
    simplify,
    make_csv,
    output_equal_area,
    output_to_stdout,
    plot_density,
    plot_graticule,
    plot_intersections,
    plot_polygons,
    remove_tiny_polygons,
    min_polygon_area,
    plot_quadtree);

  // Initialize cart_info. It contains all the information about the cartogram
  // that needs to be handled by functions called from main().
  CartogramInfo cart_info(world, visual_file_name);

  // Determine name of input map and store it
  std::string map_name = geo_file_name;
  if (map_name.find_last_of("/\\") != std::string::npos) {
    map_name = map_name.substr(map_name.find_last_of("/\\") + 1);
  }
  if (map_name.find('.') != std::string::npos) {
    map_name = map_name.substr(0, map_name.find('.'));
  }
  cart_info.set_map_name(map_name);
  if (!make_csv) {

    // Read visual variables (e.g., area and color) from CSV
    try {
      cart_info.read_csv(arguments);
    } catch (const std::system_error &e) {
      std::cerr << "ERROR reading CSV: " << e.what() << " (" << e.code() << ")"
                << std::endl;
      return EXIT_FAILURE;
    } catch (const std::runtime_error &e) {

      // If there is an error, it is probably because of an invalid CSV file
      std::cerr << "ERROR reading CSV: " << e.what() << std::endl;
      return EXIT_FAILURE;
    }
  }

  // Read geometry. If the GeoJSON does not explicitly contain a "crs" field,
  // we assume that the coordinates are in longitude and latitude.
  std::string crs = "+proj=longlat";
  try {
    cart_info.read_geojson(geo_file_name, make_csv, &crs);
  } catch (const std::system_error &e) {
    std::cerr << "ERROR reading GeoJSON: " << e.what() << " (" << e.code()
              << ")" << std::endl;
    return EXIT_FAILURE;
  }
  std::cerr << "Coordinate reference system: " << crs << std::endl;

  // Progress measured on a scale from 0 (start) to 1 (end)
  double progress = 0.0;

  // Store total number of GeoDivs to monitor progress
  double total_geo_divs = cart_info.n_geo_divs();

  // Create std::map to store duration of each inset integrations
  std::map<std::string, ms> insets_integration_times;

  // Keep track of total time
  ms duration_initial_simplification = inMilliseconds(duration::zero()),
     duration_simplification = inMilliseconds(duration::zero()),
     duration_densification = inMilliseconds(duration::zero()),
     duration_flatten_density = inMilliseconds(duration::zero()),
     duration_fill_density = inMilliseconds(duration::zero()),
     duration_qtdt = inMilliseconds(duration::zero()),
     duration_polygon_preprocessing = inMilliseconds(duration::zero());

  // Project map and ensure that all holes are inside polygons
  for (auto &[inset_pos, inset_state] : *cart_info.ref_to_inset_states()) {

    // Check for errors in the input topology
    try {
      inset_state.check_topology();
    } catch (const std::system_error &e) {
      std::cerr << "ERROR while checking topology: " << e.what() << " ("
                << e.code() << ")" << std::endl;
      return EXIT_FAILURE;
    }

    // Can the coordinates be interpreted as longitude and latitude?
    // TODO: The "crs" field for GeoJSON files seems to be deprecated.
    //       However, in earlier specifications, the coordinate reference
    //       system used to be written in the format specified here:
    //       https://geojson.org/geojson-spec.html#coordinate-reference-system-objects.
    //       It may be a good idea to make a list of possible entries
    //       corresponding to longitude and lattitude projection.
    //       "urn:ogc:def:crs:OGC:1.3:CRS84" is one such entry.
    const Bbox bb = inset_state.bbox();
    if (
      (bb.xmin() >= -180.0 && bb.xmax() <= 180.0) &&
      (bb.ymin() >= -90.0 && bb.ymax() <= 90.0) &&
      (crs == "+proj=longlat" || crs == "urn:ogc:def:crs:OGC:1.3:CRS84")) {

      // If yes, transform the coordinates with the Albers projection if the
      // input map is not a world map. Otherwise, use the Smyth-Craster
      // projection.
      if (world) {
        inset_state.apply_smyth_craster_projection();
      } else {
        inset_state.apply_albers_projection();
      }
    } else if (output_equal_area) {
      std::cerr << "ERROR: Input GeoJSON is not a longitude-latitude map."
                << std::endl;
      return EXIT_FAILURE;
    }
    std::cerr << "Initial start of simplification" << std::endl;
    if (simplify) {

      // Simplification reduces the number of points used to represent the
      // GeoDivs in the inset, thereby reducing output file sizes and
      // run-times
      time_point start_initial_simplification = clock_time::now();
      inset_state.simplify(target_points_per_inset);

      // Update initial simplification time
      time_point end_initial_simplification = clock_time::now();
      duration_initial_simplification += inMilliseconds(
        end_initial_simplification - start_initial_simplification);
    }
    std::cerr << "Initial end of simplification" << std::endl;
  }

  // Replace missing and zero target areas with positive values
  cart_info.replace_missing_and_zero_target_areas();

  // Project and exit
  if (output_equal_area) {

    // Normalize areas
    for (auto &[inset_pos, inset_state] : *cart_info.ref_to_inset_states()) {
      inset_state.normalize_inset_area(
        cart_info.cart_total_target_area(),
        output_equal_area);
    }

    // Shift insets so that they do not overlap
    cart_info.shift_insets_to_target_position();

    // Output to GeoJSON
    cart_info.write_geojson(
      geo_file_name,
      map_name + "_equal_area.geojson",
      output_to_stdout);
    return EXIT_SUCCESS;
  }

  // Iterate over insets
  for (auto &[inset_pos, inset_state] : *cart_info.ref_to_inset_states()) {

    // Determine the name of the inset
    std::string inset_name = map_name;
    if (cart_info.n_insets() > 1) {
      inset_name += "_" + inset_pos;
      std::cerr << "\nWorking on inset at position: " << inset_pos
                << std::endl;
    }
    inset_state.set_inset_name(inset_name);

    // Rescale map to fit into a rectangular box [0, lx] * [0, ly]
    inset_state.rescale_map(max_n_grid_rows_or_cols, cart_info.is_world_map());

    if (output_to_stdout) {

      // Store original coordinates
      inset_state.store_original_geo_divs();
    }

    // Set up Fourier transforms
    const unsigned int lx = inset_state.lx();
    const unsigned int ly = inset_state.ly();
    inset_state.ref_to_rho_init()->allocate(lx, ly);
    inset_state.ref_to_rho_ft()->allocate(lx, ly);
    inset_state.ref_to_fluxx_init()->allocate(lx, ly);
    inset_state.ref_to_fluxy_init()->allocate(lx, ly);
    inset_state.make_fftw_plans_for_rho();
    inset_state.make_fftw_plans_for_flux();
    inset_state.initialize_cum_proj();
    inset_state.set_area_errors();

    // Store initial inset area to calculate area drift
    inset_state.store_initial_area();

    // Normalize total target area to be equal to initial area
    inset_state.normalize_target_area();

    // Automatically color GeoDivs if no colors are provided
    if (inset_state.colors_empty()) {
      inset_state.auto_color();
    }
    if (plot_polygons) {

      // Write PNG and PS files if requested by command-line option
      std::string input_filename = inset_state.inset_name();
      if (plot_graticule) {
        input_filename += "_input_graticule";
      } else {
        input_filename += "_input";
      }
      std::cerr << "Writing " << input_filename << std::endl;
      inset_state.write_cairo_map(input_filename, plot_graticule);
    }

    // Remove tiny polygons below threshold
    if (remove_tiny_polygons) {
      inset_state.remove_tiny_polygons(min_polygon_area);
    }

    time_point start_polygon_preprocessing = clock_time::now();
    
    // std::cerr << "\nApplying Polygon Preprocessing..." << std::endl;

    // inset_state.set_area_errors();
    // std::cerr << "\nInitial max. area err: "
    //           << inset_state.max_area_error().value
    //           << ", GeoDiv: " << inset_state.max_area_error().geo_div
    //           << std::endl;

    // // for plotting area error, areas by integration
    // std::vector<double> area_errors, areas;
    // area_errors.push_back(inset_state.max_area_error().value);
    // areas.push_back(inset_state.total_inset_area());

    // // Polygon Preprocessing
    // while (inset_state.n_finished_integrations() < 20) {
    //   std::cerr << "Polygon Preprocessing Integration number "
    //             << inset_state.n_finished_integrations() << std::endl;

    //   inset_state.create_delaunay_t();
    //   inset_state.min_ellipses();
    //   inset_state.flatten_ellipse_density();
    //   inset_state.densify_geo_divs_using_delaunay_t();
    //   inset_state.project_with_delaunay_t();
    //   inset_state.simplify(target_points_per_inset);
    //   inset_state.set_area_errors();
    //   std::cerr << "max. area err: " << inset_state.max_area_error().value
    //             << ", GeoDiv: " << inset_state.max_area_error().geo_div
    //             << std::endl
    //             << "Area: " << inset_state.total_inset_area() << std::endl
    //             << "Change in Area from Initial Area: "
    //             << (inset_state.total_inset_area() -
    //                 inset_state.initial_area()) *
    //                  100 / inset_state.initial_area()
    //             << "%" << std::endl
    //             << std::endl;

    //   areas.push_back(inset_state.total_inset_area());
    //   area_errors.push_back(inset_state.max_area_error().value);
    //   inset_state.increment_integration();

    //   // if max_area_error change from previous is not lower than 5% of
    //   // previous area error, break
    //   if (
    //     inset_state.max_area_error().value >
    //     0.95 * area_errors[area_errors.size() - 2]) {
    //     break;
    //   }
    // }

    // // build integration vector
    // // std::vector<double> integrations(area_errors.size());
    // // std::iota(integrations.begin(), integrations.end(), 0);

    // // plot area error and area by integration
    // // matplot::plot(integrations, area_errors);
    // // matplot::title(
    // //   "Area Error vs. Integration for " + inset_state.inset_name());
    // // matplot::xlabel("Integration");
    // // matplot::ylabel("Area Error");

    // // matplot::save("img/area_error.svg");

    // // // plot area by integration
    // // matplot::plot(integrations, areas);
    // // matplot::title("Area vs. Integration for " + inset_state.inset_name());
    // // matplot::xlabel("Integration");
    // // matplot::ylabel("Area");

    // // matplot::save("img/area.svg");

    // if (plot_polygons) {

    //   // Write PNG and PS files if requested by command-line option
    //   std::string input_filename = inset_state.inset_name();
    //   if (plot_graticule) {
    //     input_filename +=
    //       "_preprocessing_graticule_" +
    //       std::to_string(inset_state.n_finished_integrations());
    //   } else {
    //     input_filename +=
    //       "_preprocessing_" +
    //       std::to_string(inset_state.n_finished_integrations());
    //   }
    //   std::cerr << "Writing " << input_filename << std::endl;
    //   inset_state.write_cairo_map(input_filename, plot_graticule);
    // }

    // std::cerr << "Polygon Preprocessing finished." << std::endl;
    
    duration_polygon_preprocessing +=
      inMilliseconds(clock_time::now() - start_polygon_preprocessing);

    inset_state.reset_n_finished_integrations();

    // We make the approximation that the progress towards generating the
    // cartogram is proportional to the number of GeoDivs that are in the
    // finished insets
    const double inset_max_frac = inset_state.n_geo_divs() / total_geo_divs;

    // Integration start time
    time_point start_integration = clock_time::now();

    // Start map integration
    while (inset_state.n_finished_integrations() < max_integrations &&
           (inset_state.max_area_error().value > max_permitted_area_error ||
            std::abs(inset_state.area_drift() - 1.0) > 0.01)) {

      // if(inset_state.n_finished_integrations() == 0) break;
      std::cerr << "\nIntegration number "
                << inset_state.n_finished_integrations() << std::endl;
      std::cerr << "Number of Points: " << inset_state.n_points() << std::endl;
      if (qtdt_method) {
        time_point start_delaunay_t = clock_time::now();

        // Create the Delaunay triangulation
        inset_state.create_delaunay_t();
        time_point end_delaunay_t = clock_time::now();
        duration_qtdt += inMilliseconds(end_delaunay_t - start_delaunay_t);

        if (plot_quadtree) {
          const std::string quadtree_filename =
            inset_state.inset_name() + "_" +
            std::to_string(inset_state.n_finished_integrations()) +
            "_quadtree";
          std::cerr << "Writing " << quadtree_filename << ".svg" << std::endl;

          // Draw the resultant quadtree
          inset_state.write_quadtree(quadtree_filename);
          
          const std::string delaunay_t_filename =
            inset_state.inset_name() + "_" +
            std::to_string(inset_state.n_finished_integrations()) +
            "_delaunay_t";
          std::cerr << "Writing " << delaunay_t_filename << ".svg" << std::endl;
          inset_state.write_delaunay_triangles(delaunay_t_filename);
        }
      }

      // Calculate progress percentage. We assume that the maximum area
      // error is typically reduced to 1/5 of the previous value.
      const double ratio_actual_to_permitted_max_area_error =
        inset_state.max_area_error().value / max_permitted_area_error;
      const double n_predicted_integrations = std::max(
        (log(ratio_actual_to_permitted_max_area_error) / log(5)),
        1.0);

      // Blur density to speed up the numerics in flatten_density() below.
      // We slowly reduce the blur width so that the areas can reach their
      // target values.
      // TODO: whenever blur_width hits 0, the maximum area error will start
      //       increasing again and eventually lead to an invalid graticule
      //       cell error when projecting with triangulation. Investigate
      //       why. As a temporary fix, we set blur_width to be always
      //       positive, regardless of the number of integrations.
      double blur_width =
        std::pow(2.0, 10 - (0.5 * int(inset_state.n_finished_integrations())));
      // if (inset_state.n_finished_integrations() < max_integrations) {
      //   blur_width =
      //     std::pow(2.0, 5 - int(inset_state.n_finished_integrations()));
      // } else {
      //   blur_width = 0.0;
      // }
      std::cerr << "blur_width = " << blur_width << std::endl;

      // Track time needed for fill_with_density()
      time_point start_fill_density = clock_time::now();
      inset_state.fill_with_density(plot_density);

      // Update time
      duration_fill_density +=
        inMilliseconds(clock_time::now() - start_fill_density);

      if (blur_width > 0.0) {
        inset_state.blur_density(blur_width, plot_density);
      }
      if (plot_intersections) {
        inset_state.write_intersections_to_eps(intersections_resolution);
      }

      time_point start_flatten_density = clock_time::now();
      if (qtdt_method) {
        inset_state.flatten_density_with_node_vertices();
      } else {
        inset_state.flatten_density();
      }

      // Update time
      duration_flatten_density +=
        inMilliseconds(clock_time::now() - start_flatten_density);

      if (qtdt_method) {
        if (simplify) {
          time_point start_densify = clock_time::now();
          inset_state.densify_geo_divs_using_delaunay_t();

          // Update time
          duration_densification +=
            inMilliseconds(clock_time::now() - start_densify);
        }

        // Project using the Delaunay triangulation
        inset_state.project_with_delaunay_t();
      } else if (triangulation) {
        time_point start_densify = clock_time::now();

        // Choose diagonals that are inside graticule cells
        inset_state.fill_graticule_diagonals();

        // Densify map
        inset_state.densify_geo_divs();

        // Update time
        duration_densification +=
          inMilliseconds(clock_time::now() - start_densify);

        // Project with triangulation
        inset_state.project_with_triangulation();
      } else {
        inset_state.project();
      }
      if (simplify) {
        time_point start_simplify = clock_time::now();
        inset_state.simplify(target_points_per_inset);

        // Update time
        duration_simplification +=
          inMilliseconds(clock_time::now() - start_simplify);
      }
<<<<<<< HEAD

      // Print area drift information
      std::cerr << "Area drift: " << (inset_state.area_drift() - 1.0) * 100.0
                << "%" << std::endl;
=======
>>>>>>> 08f71340

      // Update area errors
      inset_state.set_area_errors();
      inset_state.adjust_grid();
      std::cerr << "max. area err: " << inset_state.max_area_error().value
                << ", GeoDiv: " << inset_state.max_area_error().geo_div
                << "\nProgress: "
                << progress + (inset_max_frac / n_predicted_integrations)
                << std::endl
                << std::endl;
      inset_state.increment_integration();
    }

    // Store integration time
    insets_integration_times[inset_pos] =
      inMilliseconds(clock_time::now() - start_integration);

    // Update and display progress information
    progress += inset_max_frac;
    std::cerr << "Finished inset " << inset_pos << "\nProgress: " << progress
              << std::endl;
    if (plot_intersections) {
      inset_state.write_intersections_to_eps(intersections_resolution);
    }
    if (plot_polygons) {
      std::string output_filename = inset_state.inset_name();
      if (plot_graticule) {
        output_filename += "_output_graticule";
      } else {
        output_filename += "_output";
      }
      std::cerr << "Writing " << output_filename << std::endl;
      inset_state.write_cairo_map(output_filename, plot_graticule);
    }
    if (world) {
      std::string output_file_name =
        map_name + "_cartogram_in_smyth_projection.geojson";
      cart_info.write_geojson(
        geo_file_name,
        output_file_name,
        output_to_stdout);
      inset_state.revert_smyth_craster_projection();
    } else {

      // Rescale insets in correct proportion to each other
      inset_state.normalize_inset_area(cart_info.cart_total_target_area());
    }

    if (output_to_stdout) {
      if (qtdt_method) {
        inset_state.project_with_proj_sequence();
      } else {
        inset_state.fill_graticule_diagonals(true);
        inset_state.project_with_cum_proj();
      }
    }

    // Clean up after finishing all Fourier transforms for this inset
    inset_state.destroy_fftw_plans_for_rho();
    inset_state.destroy_fftw_plans_for_flux();
    inset_state.ref_to_rho_init()->free();
    inset_state.ref_to_rho_ft()->free();
    inset_state.ref_to_fluxx_init()->free();
    inset_state.ref_to_fluxy_init()->free();
  }  // End of loop over insets

  // Shift insets so that they do not overlap
  cart_info.shift_insets_to_target_position();

  // Output to GeoJSON
  cart_info.write_geojson(
    geo_file_name,
    map_name + "_cartogram.geojson",
    output_to_stdout);

  // Store time when main() ended
  time_point end_main = clock_time::now();

  // Show time report
  std::cerr << std::endl;
  std::cerr << "********** Time Report **********" << std::endl;

  // Print integration times
  for (const auto &[inset_pos, inset_integration_time] :
       insets_integration_times) {
    std::cerr << "Integration Time for Inset " << inset_pos << ": "
              << inset_integration_time.count() << " ms" << std::endl;
  }
  std::cerr << "Polygon Preprocessing Time: "
            << duration_polygon_preprocessing.count() << " ms" << std::endl;
  if (qtdt_method) {
    std::cerr << "Quadtree-Delaunay T. Time: " << duration_qtdt.count()
              << " ms" << std::endl;
  }
  if (simplify) {
    std::cerr << "Initial Simplification Time: "
              << duration_initial_simplification.count() << " ms" << std::endl;
    std::cerr << "Simplification Time: " << duration_simplification.count()
              << " ms" << std::endl;
    std::cerr << "Densification Time: " << duration_densification.count()
              << " ms" << std::endl;
  }
  std::cerr << "Flatten Density Time: " << duration_flatten_density.count()
            << " ms" << std::endl;
  std::cerr << "Fill with Density Time: " << duration_fill_density.count()
            << " ms" << std::endl;
  std::cerr << "--------------------------------" << std::endl;
  std::cerr << "Total Time: " << inMilliseconds(end_main - start_main).count()
            << " ms" << std::endl;
  std::cerr << "*********************************" << std::endl;
  return EXIT_SUCCESS;
}<|MERGE_RESOLUTION|>--- conflicted
+++ resolved
@@ -499,13 +499,10 @@
         duration_simplification +=
           inMilliseconds(clock_time::now() - start_simplify);
       }
-<<<<<<< HEAD
 
       // Print area drift information
       std::cerr << "Area drift: " << (inset_state.area_drift() - 1.0) * 100.0
                 << "%" << std::endl;
-=======
->>>>>>> 08f71340
 
       // Update area errors
       inset_state.set_area_errors();
