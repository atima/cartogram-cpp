--- conflicted
+++ resolved
@@ -155,14 +155,6 @@
     const unsigned int index =
       index_of_id_in_old_json.at(container[i]["gd_id"]);
     new_json["features"][i]["type"] = "Feature";
-<<<<<<< HEAD
-
-    // TODO: THE NEXT LINE CREATES A FIELD WITH VALUE null UNLESS THE
-    // INPUT GEOJSON CONTAINED A FIELD CALLED id. THIS MAY BE NEEDED BY
-    // cartogram_web, BUT, IN THE LONG RUN, WE WANT TO GET RID OF IT.
-    //new_json["features"][i]["id"] = old_json["features"][index]["id"];
-=======
->>>>>>> 858876f7
     new_json["features"][i]["properties"] =
       old_json["features"][index]["properties"];
     new_json["features"][i]["geometry"]["type"] = "MultiPolygon";
