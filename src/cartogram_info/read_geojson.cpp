#include "cartogram_info.h"
#include "csv.hpp"
#include <iostream>
#include <nlohmann/json.hpp>

void check_geojson_validity(const nlohmann::json &j)
{
  if (!j.contains(std::string{"type"})) {
    std::cerr << "ERROR: JSON does not contain a key 'type'" << std::endl;
    _Exit(4);
  }
  if (j["type"] != "FeatureCollection") {
    std::cerr << "ERROR: JSON is not a valid GeoJSON FeatureCollection"
              << std::endl;
    _Exit(5);
  }
  if (!j.contains(std::string{"features"})) {
    std::cerr << "ERROR: JSON does not contain a key 'features'" << std::endl;
    _Exit(6);
  }
  const auto &features = j["features"];
  for (const auto &feature : features) {
    if (!feature.contains(std::string{"type"})) {
      std::cerr << "ERROR: JSON contains a 'Features' element without key "
                << "'type'" << std::endl;
      _Exit(7);
    }
    if (feature["type"] != "Feature") {
      std::cerr << "ERROR: JSON contains a 'Features' element whose type "
                << "is not 'Feature'" << std::endl;
      _Exit(8);
    }
    if (!feature.contains(std::string("geometry"))) {
      std::cerr << "ERROR: JSON contains a feature without key 'geometry'"
                << std::endl;
      _Exit(9);
    }
    const auto &geometry = feature["geometry"];
    if (!geometry.contains(std::string("type"))) {
      std::cerr << "ERROR: JSON contains geometry without key 'type'"
                << std::endl;
      _Exit(10);
    }
    if (!geometry.contains(std::string("coordinates"))) {
      std::cerr << "ERROR: JSON contains geometry without key 'coordinates'"
                << std::endl;
      _Exit(11);
    }
    if (geometry["type"] != "MultiPolygon" && geometry["type"] != "Polygon") {
      std::cerr << "ERROR: JSON contains unsupported geometry "
                << geometry["type"] << std::endl;
      _Exit(12);
    }
  }
}

std::pair<GeoDiv, bool> json_to_geodiv(
  const std::string &id,
  const nlohmann::json &json_coords_raw,
  const bool is_polygon)
{
  GeoDiv gd(id);
  nlohmann::json json_coords;
  if (is_polygon) {
    json_coords["0"] = json_coords_raw;
  } else {
    json_coords = json_coords_raw;
  }
  bool erico;  // Exterior ring is clockwise oriented?
  for (const auto &json_pgn_holes_container : json_coords) {

    // Store exterior ring in CGAL format
    Polygon ext_ring;
    const auto jphc_ext = json_pgn_holes_container[0];
    for (unsigned int j = 0; j < jphc_ext.size() - 1; ++j) {
      ext_ring.push_back(Point(
        static_cast<double>(jphc_ext[j][0]),
        static_cast<double>(jphc_ext[j][1])));
    }

    // CGAL considers a polygon as simple only if first vertex and last vertex
    // are different
    const auto last_ext_index = jphc_ext.size() - 1;
    if (
      jphc_ext[0][0] != jphc_ext[last_ext_index][0] ||
      jphc_ext[0][1] != jphc_ext[last_ext_index][1]) {
      ext_ring.push_back(Point(
        static_cast<double>(jphc_ext[last_ext_index][0]),
        static_cast<double>(jphc_ext[last_ext_index][1])));
    }
    if (!ext_ring.is_simple()) {
      std::cerr << "ERROR: exterior ring not a simple polygon" << std::endl;
      _Exit(13);
    }

    // We adopt the convention that exterior rings are counterclockwise
    // oriented, interior rings clockwise oriented. If the orientation in the
    // GeoJSON does not match our convention, we reverse the polygon.

    // TODO: Currently, only the last exterior ring in the GeoJSON determines
    //       whether original_ext_ring_is_clockwise in CartogramInfo is true.
    //       This strategy works for most geospatial boundary files in the
    //       wild, but it would still be sensible to allow cases where there
    //       are external rings with opposite winding directions.
    erico = ext_ring.is_clockwise_oriented();
    if (erico) {
      ext_ring.reverse_orientation();
    }

    // Store interior ring
    std::vector<Polygon> int_ring_v;
    for (unsigned int i = 1; i < json_pgn_holes_container.size(); ++i) {
      Polygon int_ring;
      const auto jphc_int = json_pgn_holes_container[i];
      for (unsigned int j = 0; j < jphc_int.size() - 1; ++j) {
        int_ring.push_back(Point(
          static_cast<double>(jphc_int[j][0]),
          static_cast<double>(jphc_int[j][1])));
      }
      const unsigned int last_int_index = jphc_int.size() - 1;
      if (
        jphc_int[0][0] != jphc_int[last_int_index][0] ||
        jphc_int[0][1] != jphc_int[last_int_index][1]) {
        int_ring.push_back(Point(
          static_cast<double>(jphc_int[last_int_index][0]),
          static_cast<double>(jphc_int[last_int_index][1])));
      }
      if (!int_ring.is_simple()) {
        std::cerr << "ERROR: interior ring not a simple polygon" << std::endl;
        _Exit(14);
      }
      if (int_ring.is_counterclockwise_oriented()) {
        int_ring.reverse_orientation();
      }
      int_ring_v.push_back(int_ring);
    }
    const Polygon_with_holes pwh(
      ext_ring,
      int_ring_v.begin(),
<<<<<<< HEAD
      int_ring_v.end()
    );
    gd.push_back_polygon_with_holes(pwh);
=======
      int_ring_v.end());
    gd.push_back(pwh);
>>>>>>> 1af4afdc
  }
  return {gd, erico};
}

void print_properties_map(
  const std::map<std::string, std::vector<std::string> > &properties_map,
  const unsigned long chosen_number)
{
  const unsigned int max_n_printed_values = 5;
  const auto value_vec = properties_map.begin()->second;
  const unsigned int n_printed_values = std::min(
    value_vec.size(),
    static_cast<unsigned long>(max_n_printed_values));
  unsigned int i = 0;
  for (const auto &[key, val] : properties_map) {
    ++i;
    if (chosen_number == i || chosen_number == properties_map.size() + 1) {
      std::cerr << i << ". " << key << ": {";
      for (unsigned long j = 0; j < n_printed_values - 1; ++j) {
        std::cerr << val[j] << ", ";
      }
      std::cerr << val[n_printed_values - 1];
      if (val.size() > n_printed_values) {
        std::cerr << " ...";
      }
      std::cerr << "}" << std::endl;
    }
  }
}

void CartogramInfo::read_geojson(
  const std::string &geometry_file_name,
  const bool make_csv,
  std::string *crs)
{
  // Open file
  std::ifstream in_file(geometry_file_name);
  if (!in_file) {
    throw std::system_error(
      errno,
      std::system_category(),
      "failed to open " + geometry_file_name);
  }

  // Parse JSON
  nlohmann::json j;
  try {
    in_file >> j;
  } catch (nlohmann::json::parse_error &e) {
    std::cerr << "ERROR: " << e.what() << ".\nexception id: " << e.id
              << "\nbyte position of error: " << e.byte << std::endl;
    _Exit(3);
  }
  check_geojson_validity(j);
  std::set<std::string> ids_in_geojson;

  // Read coordinate reference system if it is included in the GeoJSON
  if (j.contains(std::string{"crs"})) {
    *crs = j["crs"]["properties"]["name"];
  }

  // Iterate over each inset
  for (auto &[inset_pos, inset_state] : inset_states_) {
    for (const auto &feature : j["features"]) {
      const auto geometry = feature["geometry"];
      const bool is_polygon = (geometry["type"] == "Polygon");
      if (!make_csv) {

        // Store ID from properties
        const auto properties = feature["properties"];
        if (
          !properties.contains(id_header_) &&
          !id_header_.empty()) {  // Visual file not provided
          std::cerr << "ERROR: In GeoJSON, there is no property " << id_header_
                    << " in feature.\nAvailable properties are: " << properties
                    << std::endl;
          _Exit(16);
        }

        // Use dump() instead of get() so that we can handle string and
        // numeric IDs in GeoJSON. Both types of IDs are converted to C++
        // strings.
        auto id = properties[id_header_].dump();

        // We only need to check whether the front of the string is '"'
        // because dump() automatically prefixes and postfixes a '"' to any
        // non-NULL string that is not an integer
        if (id.front() == '"') {
          id = id.substr(1, id.length() - 2);
        }
        if (inset_pos == gd_to_inset_.at(id)) {
          if (ids_in_geojson.contains(id)) {
            std::cerr << "ERROR: ID " << id
                      << " appears more than once in GeoJSON" << std::endl;
            _Exit(17);
          }
          if (id == "null") {
            std::cerr << "ERROR: ID in GeoJSON is null" << std::endl;
            _Exit(18);
          }
          ids_in_geojson.insert(id);
          const auto gd_and_orientation =
            json_to_geodiv(id, geometry["coordinates"], is_polygon);
          inset_state.push_back(gd_and_orientation.first);
          original_ext_ring_is_clockwise_ = gd_and_orientation.second;
        }
      }
    }
  }

  // Create a CSV from the given GeoJSON file
  if (make_csv) {

    // Declare std::map for storing key-value pairs
    std::map<std::string, std::vector<std::string> > properties_map;
    for (const auto &feature : j["features"]) {
      for (const auto &property_item : feature["properties"].items()) {
        const auto key = property_item.key();

        // Handle strings and numbers
        auto value = property_item.value().dump();
        if (value.front() == '"') {
          value = value.substr(1, value.length() - 2);
        }
        const auto value_vec = properties_map[key];
        const bool value_not_inside =
          std::find(value_vec.begin(), value_vec.end(), value) ==
          value_vec.end();
        if (value != "null" && !value.empty() && value_not_inside) {
          properties_map[key].push_back(value);
        }
      }
    }

    // Discard keys with repeating or missing values
    auto viable_properties_map = properties_map;
    for (const auto &[key, value_vec] : properties_map) {
      if (value_vec.size() < j["features"].size()) {
        viable_properties_map.erase(key);
      }
    }
    std::cerr << std::endl;

    // Have the users choose which key(s) they want to use as the
    // identifier(s) if more than one key available
    unsigned long chosen_number = 0;
    if (viable_properties_map.size() > 1) {

      // Present user with all possible identifiers and a few examples
      std::cerr << "These are the unique identifiers and their values:\n"
                << std::endl;
      print_properties_map(
        viable_properties_map,
        viable_properties_map.size() + 1);
      std::cerr << viable_properties_map.size() + 1 << ". All\n" << std::endl;
      while (std::cin.fail() || chosen_number < 1 ||
             chosen_number > viable_properties_map.size() + 1) {

        // Prompt user for input
        std::cerr << "Please enter your number here: ";
        std::cin >> chosen_number;
        if (std::cin.fail()) {
          std::cerr << "Invalid input! Try again." << std::endl;

          // Clear std::cin buffer
          std::cin.clear();
          std::cin.ignore(std::numeric_limits<std::streamsize>::max(), '\n');
        } else if (
          chosen_number < 1 ||
          chosen_number > viable_properties_map.size() + 1) {
          std::cerr << "Please enter a number between 1 and "
                    << viable_properties_map.size() + 1 << std::endl;
        }
      }
      std::cerr << std::endl;
    } else {
      std::cerr << "Only one unique identifier found: ";
      print_properties_map(
        viable_properties_map,
        viable_properties_map.size() + 1);
      std::cerr << std::endl;
      ++chosen_number;
    }

    // Declare chosen identifier(s)
    std::map<std::string, std::vector<std::string> > chosen_identifiers;
    unsigned int i = 0;
    for (const auto &[key, value_vec] : viable_properties_map) {
      ++i;
      if (
        chosen_number == i ||
        chosen_number == viable_properties_map.size() + 1) {
        chosen_identifiers[key] = value_vec;
      }
    }

    // Print chosen identifier(s)
    std::cerr << "Chosen identifier(s): " << std::endl;
    print_properties_map(viable_properties_map, chosen_number);
    std::cerr << std::endl;

    // Write CSV
    std::ofstream out_file_csv;
    const auto csv_name = map_name_ + ".csv";
    out_file_csv.open(csv_name);
    if (!out_file_csv) {
      throw std::system_error(
        errno,
        std::system_category(),
        "failed to open template_from_geojson.csv");
    }

    // Each vector of strings will represent one row
    std::vector<std::vector<std::string> > csv_rows(
      chosen_identifiers.begin()->second.size() + 1);

    // Converting map into a vector
    unsigned int column = 0;
    for (const auto &[column_name, ids] : chosen_identifiers) {
      csv_rows[0].push_back(column_name);
      if (column == 0) {
        csv_rows[0].push_back("Cartogram Data (eg. Population)");
        csv_rows[0].push_back("Color");
        csv_rows[0].push_back("Inset");
        csv_rows[0].push_back("Label");
      }
      for (size_t k = 0; k < ids.size(); ++k) {
        csv_rows[k + 1].push_back(ids[k]);
        if (column == 0) {
          for (size_t l = 0; l < 4; ++l) {
            csv_rows[k + 1].push_back("");
          }
        }
      }
      ++column;
    }

    // Write to CSV object
    auto writer = csv::make_csv_writer(out_file_csv);
    for (const auto &row : csv_rows) {
      writer << row;
    }

    // Close out_file and exit
    out_file_csv.close();
    _Exit(19);
  }

  // Check whether all IDs in visual_variable_file appear in GeoJSON
  const auto ids_in_vv_file = ids_in_visual_variables_file_;
  std::set<std::string> ids_not_in_geojson;
  std::set_difference(
    ids_in_vv_file.begin(),
    ids_in_vv_file.end(),
    ids_in_geojson.begin(),
    ids_in_geojson.end(),
    std::inserter(ids_not_in_geojson, ids_not_in_geojson.end()));
  if (!ids_not_in_geojson.empty()) {
    std::cerr << "ERROR: Mismatch between GeoJSON and "
              << visual_variable_file_ << "." << std::endl;
    std::cerr << "The following IDs do not appear in the GeoJSON:"
              << std::endl;
    for (const auto &id : ids_not_in_geojson) {
      std::cerr << "  " << id << std::endl;
    }
    _Exit(20);
  }

  // Check whether all IDs in GeoJSON appear in visual_variable_file
  std::set<std::string> ids_not_in_vv;
  std::set_difference(
    ids_in_geojson.begin(),
    ids_in_geojson.end(),
    ids_in_vv_file.begin(),
    ids_in_vv_file.end(),
    std::inserter(ids_not_in_vv, ids_not_in_vv.end()));
  if (!ids_not_in_vv.empty()) {
    std::cerr << "ERROR: Mismatch between GeoJSON and "
              << visual_variable_file_ << "." << std::endl;
    std::cerr << "The following IDs do not appear in " << visual_variable_file_
              << ": " << std::endl;
    for (const auto &id : ids_not_in_vv) {
      std::cerr << "  " << id << std::endl;
    }
    _Exit(21);
  }
}<|MERGE_RESOLUTION|>--- conflicted
+++ resolved
@@ -137,14 +137,9 @@
     const Polygon_with_holes pwh(
       ext_ring,
       int_ring_v.begin(),
-<<<<<<< HEAD
       int_ring_v.end()
     );
     gd.push_back_polygon_with_holes(pwh);
-=======
-      int_ring_v.end());
-    gd.push_back(pwh);
->>>>>>> 1af4afdc
   }
   return {gd, erico};
 }
