--- conflicted
+++ resolved
@@ -96,15 +96,10 @@
         static_cast<double>(jphc_ext[last_ext_index][1])));
     }
     if (!ext_ring.is_simple()) {
-<<<<<<< HEAD
       std::cerr
         << "ERROR: (GeoJSON Parsing) exterior ring not a simple polygon"
         << std::endl;
-      _Exit(13);
-=======
-      std::cerr << "ERROR: (GeoJSON Parsing) exterior ring not a simple polygon" << std::endl;
       std::exit(13);
->>>>>>> 1a6d32df
     }
 
     // We adopt the convention that exterior rings are counterclockwise
@@ -140,15 +135,10 @@
           static_cast<double>(jphc_int[last_int_index][1])));
       }
       if (!int_ring.is_simple()) {
-<<<<<<< HEAD
         std::cerr
           << "ERROR: (GeoJSON Parsing) interior ring not a simple polygon"
           << std::endl;
-        _Exit(14);
-=======
-        std::cerr << "ERROR: (GeoJSON Parsing) interior ring not a simple polygon" << std::endl;
         std::exit(14);
->>>>>>> 1a6d32df
       }
       if (int_ring.is_counterclockwise_oriented()) {
         int_ring.reverse_orientation();
