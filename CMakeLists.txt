--- conflicted
+++ resolved
@@ -34,6 +34,7 @@
   src/cartogram_info.cpp
   src/read_csv.cpp
   src/rescale_map.cpp
+  src/write_cairo.cpp
   src/write_eps.cpp
   src/colors.cpp
   src/inset_state/auto_color.cpp
@@ -50,16 +51,10 @@
   src/write_geojson.cpp
   src/albers_projection.cpp
   src/parse_arguments.cpp
-<<<<<<< HEAD
   src/inset_state/inset_state.cpp
   src/inset_state/densify.cpp
   src/inset_state/intersection.cpp
   src/inset_state/scanline_graph.cpp
-=======
-  src/write_cairo.cpp
-  src/scanline_graph.cpp
-  src/intersection.cpp
->>>>>>> 4b56e1d2
 )
 
 # Linking appropriate libraries required.
