--- conflicted
+++ resolved
@@ -53,13 +53,10 @@
   src/write_geojson.cpp
   src/albers_projection.cpp
   src/parse_arguments.cpp
-<<<<<<< HEAD
   src/smyth_projection.cpp
-=======
   src/write_cairo.cpp
   src/scanline_graph.cpp
   src/intersection.cpp
->>>>>>> f998f43a
 )
 
 # Linking appropriate libraries required.
