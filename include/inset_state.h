--- conflicted
+++ resolved
@@ -81,10 +81,12 @@
 
 public:
   explicit InsetState(std::string);  // Constructor
-  void create_delaunay_t();
   void adjust_for_dual_hemisphere();
   void apply_albers_projection();
   void apply_smyth_craster_projection();
+  
+  // Calculate difference between initial area and current area
+  double area_drift() const;
   double area_error_at(const std::string &) const;
   void auto_color();  // Automatically color GeoDivs
   Bbox bbox() const;
@@ -96,6 +98,7 @@
   bool colors_empty() const;
   unsigned int colors_size() const;
   void create_contiguity_graph(unsigned int);
+  void create_delaunay_t();
   void densify_geo_divs();
   void densify_geo_divs_using_delaunay_t();
   void destroy_fftw_plans_for_flux();
@@ -147,14 +150,8 @@
   void project_with_delaunay_t();
   void project_with_triangulation();
   void push_back(const GeoDiv &);
-<<<<<<< HEAD
   FTReal2d *ref_to_fluxx_init();
   FTReal2d *ref_to_fluxy_init();
-=======
-
-  // Calculate difference between initial area and current area
-  double area_drift() const;
->>>>>>> b1425cd3
   FTReal2d *ref_to_rho_ft();
   FTReal2d *ref_to_rho_init();
   void remove_tiny_polygons(const double &minimum_polygon_size);
