#ifndef INSET_STATE_H_
#define INSET_STATE_H_

#include "colors.h"
#include "ft_real_2d.h"
#include "geo_div.h"
#include "intersection.h"
#include "xy_point.h"
#include <boost/multi_array.hpp>
#include <cairo/cairo.h>
#include <functional>
#include <map>
#include <nlohmann/json.hpp>
#include <vector>

// TODO: Transfer this struct to colors.h
struct color {
  double r, g, b;
};

struct max_area_error_info {
  double value;
  std::string geo_div;
};

<<<<<<< HEAD
=======
struct proj_qd {  // quadtree-delaunay projection
  Delaunay dt;
  std::unordered_map<Point, Point> triangle_transformation;
};

>>>>>>> 56dfcd7e
class InsetState
{
private:
  std::unordered_map<std::string, double> area_errors_;
  std::unordered_set<Point> unique_quadtree_corners_;
  proj_qd proj_qd_;
  std::vector<proj_qd> proj_sequence_;

  Bbox bbox_;  // Bounding box
  fftw_plan bwd_plan_for_rho_{};
  std::unordered_map<std::string, Color> colors_;

  // Unblurred density mean, min, max
  double dens_min_;
  double dens_mean_;
  double dens_max_;

  // Scaling factor to convert albers unit to 512*512 unit
  double latt_const_;

  // Cumulative cartogram projection
  boost::multi_array<XYPoint, 2> cum_proj_;
<<<<<<< HEAD
  fftw_plan fwd_plan_for_rho_;
=======
  fftw_plan fwd_plan_for_rho_{};

  // Geographic divisions in this inset
  std::vector<GeoDiv> geo_divs_;

  // Copy of original data
  std::vector<GeoDiv> geo_divs_original_;
>>>>>>> 56dfcd7e

  // Geographic divisions in this inset
  std::vector<GeoDiv> geo_divs_;

  // Copy of original data
  std::vector<GeoDiv> geo_divs_original_;

  // Chosen diagonal for each grid cell
  boost::multi_array<int, 2> grid_diagonals_;

  // Map name. Inset position is appended to the name if n_insets > 2.
  std::string inset_name_;
  std::unordered_map<std::string, bool> is_input_target_area_missing_;
  std::unordered_map<std::string, std::string> labels_;
  unsigned int lx_{}, ly_{};  // Lattice dimensions
  unsigned int n_finished_integrations_;
  std::string pos_;  // Position of inset ("C", "T" etc.)
  boost::multi_array<XYPoint, 2> proj_;  // Cartogram projection
  boost::multi_array<XYPoint, 2> identity_proj_;  // Original projection

  // Rasterized density and its Fourier transform
  FTReal2d rho_ft_, rho_init_;
  std::unordered_map<std::string, double> target_areas_;

  // Vertical adjacency graph std::vector<std::vector<intersection> >
  // vertical_adj_;

<<<<<<< HEAD
  // Make default contructor private so that only
=======
  // Create cairo surface
  void write_polygons_to_cairo_surface(cairo_t *, bool, bool, bool);

  // Make default constructor private so that only
>>>>>>> 56dfcd7e
  // InsetState(const std::string) can be called as constructor
  InsetState();

public:
  explicit InsetState(std::string);  // Constructor
  void create_delaunay_t();
  void adjust_for_dual_hemisphere();
  void apply_albers_projection();
  void apply_smyth_craster_projection();
  double area_error_at(const std::string &) const;
  void auto_color();  // Automatically color GeoDivs
  Bbox bbox() const;
<<<<<<< HEAD
  void blur_density(
    const double blur_width,
    const bool plot_density,
    const bool is_format_ps);
=======
  void blur_density(double, bool);
>>>>>>> 56dfcd7e
  void check_topology();
  int chosen_diag(const Point v[4], unsigned int *, bool = false);
  Color color_at(const std::string &) const;
  bool color_found(const std::string &) const;
  bool colors_empty() const;
  unsigned int colors_size() const;
  void create_contiguity_graph(unsigned int);
  void densify_geo_divs();
  void densify_geo_divs_using_delaunay_t();
  void destroy_fftw_plans_for_rho();
  void execute_fftw_bwd_plan() const;
  void execute_fftw_fwd_plan() const;
<<<<<<< HEAD
  void exit_if_not_on_grid_or_edge(const Point p1) const;
  void fill_grid_diagonals();

  // Density functions
  // Fill map with density, using scanlines
  void fill_with_density(
    const bool plot_density,
    const bool plot_grid_heatmap,
    const bool image_format_ps);

  // Flatten said density with integration
  void flatten_density();

  const std::vector<GeoDiv> geo_divs() const;
  std::vector<std::vector<Color>> grid_cell_colors(unsigned int cell_width);
  Polygon grid_cell_edge_points(
    unsigned int x,
    unsigned int y,
    unsigned int cell_width,
    bool plot_equal_area_map);
  double grid_cell_target_area(
    const unsigned int i,
    const unsigned int j,
    const double total_target_area,
    const double total_inset_area);
  double grid_cell_area(
    unsigned int x,
    unsigned int y,
    unsigned int cell_width);
  double grid_cell_area_km(const unsigned int i, const unsigned int j);
  void holes_inside_polygons();
  double grid_cell_target_area_per_km(
    const unsigned int i,
    const unsigned int j,
    const double total_target_area,
    const double total_inset_area);
  Bbox get_bbox_bar(const double bar_width, const double bar_height);

  std::pair<double, unsigned int> get_km_legend_length();
  std::pair<double, unsigned int> get_visual_variable_legend_length();

  const std::vector<std::vector<intersection>> horizontal_scans(
    unsigned int) const;
  void increment_integration();
  void initialize_cum_proj();
  void initialize_identity_proj();
  void insert_color(const std::string, const Color);
  void insert_color(const std::string, const std::string);
  void insert_label(const std::string, const std::string);
  void insert_target_area(const std::string, const double);
  void insert_whether_input_target_area_is_missing(
    const std::string,
    const bool);
  const std::string inset_name() const;
  nlohmann::json inset_to_geojson(bool) const;
=======
  void exit_if_not_on_grid_or_edge(Point p1) const;
  void fill_graticule_diagonals(bool = false);

  // Density functions
  void fill_with_density(bool);  // Fill map with density, using scanlines
  void flatten_density();  // Flatten said density with integration
  void flatten_density_with_node_vertices();

  std::vector<GeoDiv> geo_divs() const;
  void holes_inside_polygons();
  void increment_integration();
  void initialize_cum_proj();
  void insert_color(const std::string &, Color);
  void insert_color(const std::string &, std::string);
  void insert_label(const std::string &, const std::string &);
  void insert_target_area(const std::string &, double);
  void insert_whether_input_target_area_is_missing(const std::string &, bool);
  std::string inset_name() const;
  nlohmann::json inset_to_geojson(bool, bool = false) const;
>>>>>>> 56dfcd7e
  const std::vector<Segment> intersecting_segments(unsigned int) const;
  std::vector<std::vector<intersection>> intersec_with_parallel_to(
    char,
    unsigned int) const;
<<<<<<< HEAD
  bool is_input_target_area_missing(const std::string) const;
  std::string label_at(const std::string) const;
  double latt_const() const;
=======
  bool is_input_target_area_missing(const std::string &) const;
  std::string label_at(const std::string &) const;
>>>>>>> 56dfcd7e
  unsigned int lx() const;
  unsigned int ly() const;
  void make_fftw_plans_for_rho();
  max_area_error_info max_area_error() const;
  std::pair<double, double> max_and_min_grid_cell_area(
    unsigned int cell_width);
  std::pair<Point, Point> max_and_min_grid_cell_area_index(
    unsigned int cell_width);
  unsigned int n_finished_integrations() const;
  unsigned int n_geo_divs() const;
  void normalize_inset_area(double total_cart_target_area, bool = false);
  unsigned long n_points() const;
  unsigned int n_rings() const;
  std::string pos() const;
  void project();
  Point projected_point(Point, bool = false);
  Point projected_point_with_triangulation(Point, bool = false);
  void project_with_cum_proj();
  void project_with_delaunay_t();
  void project_with_triangulation();
  void push_back(const GeoDiv &);
  FTReal2d *ref_to_rho_ft();
  FTReal2d *ref_to_rho_init();
  void remove_tiny_polygons(const double &minimum_polygon_size);
  void replace_target_area(const std::string &, double);
  void rescale_map(unsigned int, bool);
  void revert_smyth_craster_projection();
  void rings_are_simple();
  void set_area_errors();
<<<<<<< HEAD
  void set_grid_dimensions(const unsigned int, const unsigned int);
  void set_inset_name(const std::string);
  void set_latt_const(const double);
  void set_pos(const std::string);
  void store_original_geo_divs();
  bool target_area_is_missing(const std::string) const;
  void simplify(const unsigned int);
  double target_area_at(const std::string) const;
  double total_inset_area() const;
  double total_target_area() const;
  Polygon transform_to_albers_coor(Polygon edge_points);
  std::array<Point, 3> transformed_triangle(const std::array<Point, 3>);

  // Apply given function to all points
  void transform_points(std::function<Point(Point)>);
  void trim_grid_heatmap(cairo_t *cr, double padding);
  std::array<Point, 3> untransformed_triangle(const Point);

  // Cairo functions
  // void write_cairo_map(const std::string, const bool);
  // void write_cairo_polygons_to_png(
  //   const std::string,
  //   const bool,
  //   const bool,
  //   const bool);
  // void write_cairo_polygons_to_ps(
  //   const std::string,
  //   const bool,
  //   const bool,
  //   const bool);

  // Write all intersections found to an SVG/PS file named
  // "*_intersections_*.svg/ps"
  // void write_intersections_image(unsigned int, const bool);

  // Functions to write map to eps
  // void write_density_to_eps(const std::string, const double *);
  void write_grid_heatmap_image(
    const std::string filename,
    const bool plot_equal_area_map,
    const bool image_format_ps,
    const bool crop);
  void write_grids_to_cairo_surface(cairo_t *cr);
  void write_grid_colors_to_cairo_surface(
    cairo_t *cr,
    bool plot_equal_area_map,
    bool crop);
  // void write_grid_to_eps(std::ofstream &);
  // void write_intersections_to_eps(unsigned int);
  // void write_map_to_eps(const std::string, const bool);
  void write_map_image(
    const std::string filename,
    const bool fill_polygons,
    const bool plot_grid,
    const bool plot_labels,
    const bool image_format_ps,
    const bool equal_area_map);
  // void write_polygons_to_eps(std::ofstream &, const bool, const bool);
  void write_polygons_to_cairo_surface(
    cairo_t *cr,
    const bool fill_polygons,
    const bool colors,
    const bool plot_equal_area_map);
  void write_labels_to_cairo_surface(cairo_t *cr);
  void write_density_image(
    const std::string filename,
    const double *density,
    const bool plot_grid_heatmap,
    const bool image_format_ps);
  void write_intersections_image(unsigned int res, const bool image_format_ps);
  void write_density_bar_image(
    std::string filename,
    const bool image_format_ps);
  void write_legend_to_cairo_surface(cairo_t *cr, bool equal_area_map);
=======
  void set_grid_dimensions(unsigned int, unsigned int);
  void set_inset_name(const std::string &);
  void simplify(unsigned int);
  void store_original_geo_divs();
  double target_area_at(const std::string &) const;
  bool target_area_is_missing(const std::string &) const;
  double total_inset_area() const;
  double total_target_area() const;
  std::array<Point, 3> transformed_triangle(
    const std::array<Point, 3> &,
    bool = false);

  // Apply given function to all points
  void transform_points(const std::function<Point(Point)> &, bool = false);
  std::array<Point, 3> untransformed_triangle(Point, bool = false);

  // Cairo functions
  void write_cairo_map(const std::string &, bool);
  void write_cairo_polygons_to_png(const std::string &, bool, bool, bool);
  void write_cairo_polygons_to_ps(const std::string &, bool, bool, bool);

  // Functions to write map to eps
  void write_quadtree(const std::string &);
  void write_density_to_eps(const std::string &, const double *);
  void write_graticule_to_eps(std::ofstream &);
  void write_intersections_to_eps(unsigned int);
  void write_map_to_eps(const std::string &, bool);
  void write_polygons_to_eps(std::ofstream &, bool, bool);
  void write_polygon_points_on_cairo_surface(cairo_t *, color);
>>>>>>> 56dfcd7e
};

#endif<|MERGE_RESOLUTION|>--- conflicted
+++ resolved
@@ -23,14 +23,11 @@
   std::string geo_div;
 };
 
-<<<<<<< HEAD
-=======
 struct proj_qd {  // quadtree-delaunay projection
   Delaunay dt;
   std::unordered_map<Point, Point> triangle_transformation;
 };
 
->>>>>>> 56dfcd7e
 class InsetState
 {
 private:
@@ -53,9 +50,6 @@
 
   // Cumulative cartogram projection
   boost::multi_array<XYPoint, 2> cum_proj_;
-<<<<<<< HEAD
-  fftw_plan fwd_plan_for_rho_;
-=======
   fftw_plan fwd_plan_for_rho_{};
 
   // Geographic divisions in this inset
@@ -63,7 +57,6 @@
 
   // Copy of original data
   std::vector<GeoDiv> geo_divs_original_;
->>>>>>> 56dfcd7e
 
   // Geographic divisions in this inset
   std::vector<GeoDiv> geo_divs_;
@@ -91,14 +84,10 @@
   // Vertical adjacency graph std::vector<std::vector<intersection> >
   // vertical_adj_;
 
-<<<<<<< HEAD
-  // Make default contructor private so that only
-=======
   // Create cairo surface
   void write_polygons_to_cairo_surface(cairo_t *, bool, bool, bool);
 
   // Make default constructor private so that only
->>>>>>> 56dfcd7e
   // InsetState(const std::string) can be called as constructor
   InsetState();
 
@@ -111,14 +100,10 @@
   double area_error_at(const std::string &) const;
   void auto_color();  // Automatically color GeoDivs
   Bbox bbox() const;
-<<<<<<< HEAD
   void blur_density(
     const double blur_width,
     const bool plot_density,
     const bool is_format_ps);
-=======
-  void blur_density(double, bool);
->>>>>>> 56dfcd7e
   void check_topology();
   int chosen_diag(const Point v[4], unsigned int *, bool = false);
   Color color_at(const std::string &) const;
@@ -131,9 +116,8 @@
   void destroy_fftw_plans_for_rho();
   void execute_fftw_bwd_plan() const;
   void execute_fftw_fwd_plan() const;
-<<<<<<< HEAD
-  void exit_if_not_on_grid_or_edge(const Point p1) const;
-  void fill_grid_diagonals();
+  void exit_if_not_on_grid_or_edge(Point p1) const;
+  void fill_graticule_diagonals(bool = false);
 
   // Density functions
   // Fill map with density, using scanlines
@@ -144,6 +128,7 @@
 
   // Flatten said density with integration
   void flatten_density();
+  void flatten_density_with_node_vertices();
 
   const std::vector<GeoDiv> geo_divs() const;
   std::vector<std::vector<Color>> grid_cell_colors(unsigned int cell_width);
@@ -178,28 +163,6 @@
   void increment_integration();
   void initialize_cum_proj();
   void initialize_identity_proj();
-  void insert_color(const std::string, const Color);
-  void insert_color(const std::string, const std::string);
-  void insert_label(const std::string, const std::string);
-  void insert_target_area(const std::string, const double);
-  void insert_whether_input_target_area_is_missing(
-    const std::string,
-    const bool);
-  const std::string inset_name() const;
-  nlohmann::json inset_to_geojson(bool) const;
-=======
-  void exit_if_not_on_grid_or_edge(Point p1) const;
-  void fill_graticule_diagonals(bool = false);
-
-  // Density functions
-  void fill_with_density(bool);  // Fill map with density, using scanlines
-  void flatten_density();  // Flatten said density with integration
-  void flatten_density_with_node_vertices();
-
-  std::vector<GeoDiv> geo_divs() const;
-  void holes_inside_polygons();
-  void increment_integration();
-  void initialize_cum_proj();
   void insert_color(const std::string &, Color);
   void insert_color(const std::string &, std::string);
   void insert_label(const std::string &, const std::string &);
@@ -207,19 +170,13 @@
   void insert_whether_input_target_area_is_missing(const std::string &, bool);
   std::string inset_name() const;
   nlohmann::json inset_to_geojson(bool, bool = false) const;
->>>>>>> 56dfcd7e
   const std::vector<Segment> intersecting_segments(unsigned int) const;
   std::vector<std::vector<intersection>> intersec_with_parallel_to(
     char,
     unsigned int) const;
-<<<<<<< HEAD
-  bool is_input_target_area_missing(const std::string) const;
-  std::string label_at(const std::string) const;
-  double latt_const() const;
-=======
   bool is_input_target_area_missing(const std::string &) const;
   std::string label_at(const std::string &) const;
->>>>>>> 56dfcd7e
+  double latt_const() const;
   unsigned int lx() const;
   unsigned int ly() const;
   void make_fftw_plans_for_rho();
@@ -249,41 +206,34 @@
   void revert_smyth_craster_projection();
   void rings_are_simple();
   void set_area_errors();
-<<<<<<< HEAD
-  void set_grid_dimensions(const unsigned int, const unsigned int);
-  void set_inset_name(const std::string);
+  void set_grid_dimensions(unsigned int, unsigned int);
+  void set_inset_name(const std::string &);
   void set_latt_const(const double);
-  void set_pos(const std::string);
+  void set_pos(const std::string &);
+  void simplify(unsigned int);
   void store_original_geo_divs();
-  bool target_area_is_missing(const std::string) const;
-  void simplify(const unsigned int);
-  double target_area_at(const std::string) const;
+  double target_area_at(const std::string &) const;
+  bool target_area_is_missing(const std::string &) const;
   double total_inset_area() const;
   double total_target_area() const;
   Polygon transform_to_albers_coor(Polygon edge_points);
-  std::array<Point, 3> transformed_triangle(const std::array<Point, 3>);
+  std::array<Point, 3> transformed_triangle(
+    const std::array<Point, 3> &,
+    bool = false);
 
   // Apply given function to all points
-  void transform_points(std::function<Point(Point)>);
+  void transform_points(std::function<Point(Point)>, bool = false);
   void trim_grid_heatmap(cairo_t *cr, double padding);
-  std::array<Point, 3> untransformed_triangle(const Point);
-
-  // Cairo functions
-  // void write_cairo_map(const std::string, const bool);
-  // void write_cairo_polygons_to_png(
-  //   const std::string,
-  //   const bool,
-  //   const bool,
-  //   const bool);
-  // void write_cairo_polygons_to_ps(
-  //   const std::string,
-  //   const bool,
-  //   const bool,
-  //   const bool);
+  std::array<Point, 3> untransformed_triangle(const Point, bool = false);
 
   // Write all intersections found to an SVG/PS file named
   // "*_intersections_*.svg/ps"
   // void write_intersections_image(unsigned int, const bool);
+
+  // Cairo functions
+  void write_cairo_map(const std::string &, bool);
+  void write_cairo_polygons_to_png(const std::string &, bool, bool, bool);
+  void write_cairo_polygons_to_ps(const std::string &, bool, bool, bool);
 
   // Functions to write map to eps
   // void write_density_to_eps(const std::string, const double *);
@@ -324,29 +274,6 @@
     std::string filename,
     const bool image_format_ps);
   void write_legend_to_cairo_surface(cairo_t *cr, bool equal_area_map);
-=======
-  void set_grid_dimensions(unsigned int, unsigned int);
-  void set_inset_name(const std::string &);
-  void simplify(unsigned int);
-  void store_original_geo_divs();
-  double target_area_at(const std::string &) const;
-  bool target_area_is_missing(const std::string &) const;
-  double total_inset_area() const;
-  double total_target_area() const;
-  std::array<Point, 3> transformed_triangle(
-    const std::array<Point, 3> &,
-    bool = false);
-
-  // Apply given function to all points
-  void transform_points(const std::function<Point(Point)> &, bool = false);
-  std::array<Point, 3> untransformed_triangle(Point, bool = false);
-
-  // Cairo functions
-  void write_cairo_map(const std::string &, bool);
-  void write_cairo_polygons_to_png(const std::string &, bool, bool, bool);
-  void write_cairo_polygons_to_ps(const std::string &, bool, bool, bool);
-
-  // Functions to write map to eps
   void write_quadtree(const std::string &);
   void write_density_to_eps(const std::string &, const double *);
   void write_graticule_to_eps(std::ofstream &);
@@ -354,7 +281,6 @@
   void write_map_to_eps(const std::string &, bool);
   void write_polygons_to_eps(std::ofstream &, bool, bool);
   void write_polygon_points_on_cairo_surface(cairo_t *, color);
->>>>>>> 56dfcd7e
 };
 
 #endif