--- conflicted
+++ resolved
@@ -135,15 +135,10 @@
   Point projected_point_with_triangulation(Point);
   void project_with_delaunay_t();
   void project_with_triangulation();
-<<<<<<< HEAD
-  void push_back(const GeoDiv);
+  void push_back(const GeoDiv &);
 
   // Calculate difference between initial area and current area
   double area_drift() const;
-
-=======
-  void push_back(const GeoDiv &);
->>>>>>> 8f435d20
   FTReal2d *ref_to_rho_ft();
   FTReal2d *ref_to_rho_init();
   void replace_target_area(const std::string &, double);
@@ -151,20 +146,12 @@
   void revert_smyth_craster_projection();
   void rings_are_simple();
   void set_area_errors();
-<<<<<<< HEAD
-  void set_grid_dimensions(const unsigned int, const unsigned int);
-  void set_inset_name(const std::string);
-  void store_initial_area();
-  void simplify(const unsigned int);
-  double target_area_at(const std::string) const;
-  bool target_area_is_missing(const std::string) const;
-=======
   void set_grid_dimensions(unsigned int, unsigned int);
   void set_inset_name(const std::string &);
+  void store_initial_area();
   void simplify(unsigned int);
   double target_area_at(const std::string &) const;
   bool target_area_is_missing(const std::string &) const;
->>>>>>> 8f435d20
   double total_inset_area() const;
   double total_target_area() const;
   std::array<Point, 3> transformed_triangle(const std::array<Point, 3> &);
