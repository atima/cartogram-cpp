--- conflicted
+++ resolved
@@ -23,14 +23,11 @@
   std::string geo_div;
 };
 
-<<<<<<< HEAD
-=======
 struct proj_qd {  // quadtree-delaunay projection
   Delaunay dt;
   std::unordered_map<Point, Point> triangle_transformation;
 };
 
->>>>>>> 8f435d20
 class InsetState
 {
 private:
@@ -68,17 +65,9 @@
   std::vector<std::vector<intersection> > vertical_adj_;
 
   // Create cairo surface
-<<<<<<< HEAD
-  void write_polygons_to_cairo_surface(
-    cairo_t *,
-    const bool,
-    const bool,
-    const bool);
-  // Make default contructor private so that only
-=======
   void write_polygons_to_cairo_surface(cairo_t *, bool, bool, bool);
+
   // Make default constructor private so that only
->>>>>>> 8f435d20
   // InsetState(const std::string) can be called as constructor
   InsetState();
 
@@ -114,20 +103,8 @@
 
   std::vector<GeoDiv> geo_divs() const;
   void holes_inside_polygons();
-<<<<<<< HEAD
   const std::vector<std::vector<intersection> > horizontal_scans(
     unsigned int) const;
-  void increment_integration();
-  void initialize_cum_proj();
-  void insert_color(const std::string, const Color);
-  void insert_color(const std::string, const std::string);
-  void insert_label(const std::string, const std::string);
-  void insert_target_area(const std::string, const double);
-  void insert_whether_input_target_area_is_missing(
-    const std::string,
-    const bool);
-  const std::string inset_name() const;
-=======
   void increment_integration();
   void initialize_cum_proj();
   void insert_color(const std::string &, Color);
@@ -136,19 +113,13 @@
   void insert_target_area(const std::string &, double);
   void insert_whether_input_target_area_is_missing(const std::string &, bool);
   std::string inset_name() const;
->>>>>>> 8f435d20
   nlohmann::json inset_to_geojson(bool) const;
   const std::vector<Segment> intersecting_segments(unsigned int) const;
   std::vector<std::vector<intersection> > intersec_with_parallel_to(
     char,
     unsigned int) const;
-<<<<<<< HEAD
-  bool is_input_target_area_missing(const std::string) const;
-  std::string label_at(const std::string) const;
-=======
   bool is_input_target_area_missing(const std::string &) const;
   std::string label_at(const std::string &) const;
->>>>>>> 8f435d20
   unsigned int lx() const;
   unsigned int ly() const;
   void make_fftw_plans_for_rho();
@@ -167,12 +138,8 @@
   void push_back(const GeoDiv &);
   FTReal2d *ref_to_rho_ft();
   FTReal2d *ref_to_rho_init();
-<<<<<<< HEAD
   void remove_tiny_polygons(const double &minimum_polygon_size);
-  void replace_target_area(const std::string, const double);
-=======
   void replace_target_area(const std::string &, double);
->>>>>>> 8f435d20
   void rescale_map(unsigned int, bool);
   void revert_smyth_craster_projection();
   void rings_are_simple();
@@ -191,23 +158,9 @@
   std::array<Point, 3> untransformed_triangle(Point);
 
   // Cairo functions
-<<<<<<< HEAD
-  void write_cairo_map(const std::string, const bool);
-  void write_cairo_polygons_to_png(
-    const std::string,
-    const bool,
-    const bool,
-    const bool);
-  void write_cairo_polygons_to_ps(
-    const std::string,
-    const bool,
-    const bool,
-    const bool);
-=======
   void write_cairo_map(const std::string &, bool);
   void write_cairo_polygons_to_png(const std::string &, bool, bool, bool);
   void write_cairo_polygons_to_ps(const std::string &, bool, bool, bool);
->>>>>>> 8f435d20
 
   // Functions to write map to eps
   void write_quadtree(const std::string &);
