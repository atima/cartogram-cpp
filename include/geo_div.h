#ifndef GEO_DIV_H_
#define GEO_DIV_H_

#include "cgal_typedef.h"
#include "ellipse.h"
#include "intersection.h"
#include "pwh.h"
#include <string>
#include <vector>

class GeoDiv
{
private:
  std::set<std::string> adjacent_geodivs_;
  std::string id_;
  std::vector<Ellipse> min_ellipses_;
  std::vector<Polygon_with_holes> polygons_with_holes_;
  GeoDiv();

public:
  explicit GeoDiv(std::string);
  [[nodiscard]] std::set<std::string> adjacent_geodivs() const;
  void adjacent_to(const std::string &);
  [[nodiscard]] double area() const;
<<<<<<< HEAD
  void clear_min_ellipses();
=======
  [[nodiscard]] Bbox bbox() const;
>>>>>>> c6a8568a
  [[nodiscard]] std::string id() const;
  [[nodiscard]] Polygon_with_holes largest_polygon_with_holes() const;
  const std::vector<Ellipse> min_ellipses() const;
  [[nodiscard]] unsigned int n_points() const;
  unsigned int n_polygons_with_holes() const;
  [[nodiscard]] unsigned int n_rings() const;
  [[nodiscard]] Point point_on_surface_of_geodiv() const;
  [[nodiscard]] Point point_on_surface_of_polygon_with_holes(
    const Polygon_with_holes &) const;
  [[nodiscard]] std::vector<Polygon_with_holes> polygons_with_holes() const;
  void push_back_ellipse(Ellipse);
  void push_back_polygon_with_holes(const Polygon_with_holes &);
  std::vector<Polygon_with_holes> &ref_to_polygons_with_holes();
  void sort_pwh_descending_by_area();
};

#endif<|MERGE_RESOLUTION|>--- conflicted
+++ resolved
@@ -22,11 +22,8 @@
   [[nodiscard]] std::set<std::string> adjacent_geodivs() const;
   void adjacent_to(const std::string &);
   [[nodiscard]] double area() const;
-<<<<<<< HEAD
   void clear_min_ellipses();
-=======
   [[nodiscard]] Bbox bbox() const;
->>>>>>> c6a8568a
   [[nodiscard]] std::string id() const;
   [[nodiscard]] Polygon_with_holes largest_polygon_with_holes() const;
   const std::vector<Ellipse> min_ellipses() const;
