--- conflicted
+++ resolved
@@ -24,20 +24,9 @@
   nlohmann::json cgal_to_json(bool = false);
 
 public:
-<<<<<<< HEAD
-  explicit CartogramInfo(const bool, const std::string);
-  double cart_total_target_area() const;
-  double area() const;
-  bool is_world_map() const;
-  const std::string map_name() const;
-  unsigned int n_geo_divs() const;
-  unsigned int n_insets() const;
-  bool original_ext_ring_is_clockwise() const;
-  void read_csv(argparse::ArgumentParser);
-  void read_geojson(const std::string, const bool, std::string*);
-=======
   explicit CartogramInfo(bool, std::string);
   [[nodiscard]] double cart_total_target_area() const;
+  [[nodiscard]] double area() const;
   [[nodiscard]] bool is_world_map() const;
   void json_to_geojson(const nlohmann::json &,
     nlohmann::ordered_json &,
@@ -46,7 +35,6 @@
   [[nodiscard]] unsigned int n_insets() const;
   void read_csv(const argparse::ArgumentParser&);
   void read_geojson(std::string, bool, std::string*);
->>>>>>> 56dfcd7e
   std::map<std::string, InsetState> *ref_to_inset_states();
   void replace_missing_and_zero_target_areas();
   void set_map_name(std::string);
