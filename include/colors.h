--- conflicted
+++ resolved
@@ -7,7 +7,6 @@
 
 struct Color {
 
-<<<<<<< HEAD
   // red, green, blue values between 0 and 1
   double r;
   double g;
@@ -21,7 +20,7 @@
     b = 1.0;
   };
   Color(double red, double green, double blue);
-  Color(std::string color_as_string);
+  explicit Color(std::string color_as_string);
 
   bool operator==(const Color &rhs) const
   {
@@ -63,186 +62,4 @@
   }
 };
 
-static std::unordered_map<std::string, std::string> html_colors = {
-
-  // From https://en.wikipedia.org/wiki/Web_colors
-  // Shades of pink
-  {"mediumvioletred", "#C71585"},
-  {"deeppink", "#FF1493"},
-  {"palevioletred", "#DB7093"},
-  {"hotpink", "#FF69B4"},
-  {"lightpink", "#FFB6C1"},
-  {"pink", "#FFC0CB"},
-
-  // Shades of red
-  {"darkred", "#8B0000"},
-  {"red", "#FF0000"},
-  {"firebrick", "#B22222"},
-  {"crimson", "#DC143C"},
-  {"indianred", "#CD5C5C"},
-  {"lightcoral", "#F08080"},
-  {"salmon", "#FA8072"},
-  {"darksalmon", "#E9967A"},
-  {"lightsalmon", "#FFA07A"},
-
-  // Shades of orange
-  {"orangered", "#FF4500"},
-  {"tomato", "#FF6347"},
-  {"darkorange", "#FF8C00"},
-  {"coral", "#FF7F50"},
-  {"orange", "#FFA500"},
-
-  // Shades of yellow
-  {"darkkhaki", "#BDB76B"},
-  {"gold", "#FFD700"},
-  {"khaki", "#F0E68C"},
-  {"peachpuff", "#FFDAB9"},
-  {"yellow", "#FFFF00"},
-  {"palegoldenrod", "#EEE8AA"},
-  {"moccasin", "#FFE4B5"},
-  {"papayawhip", "#FFEFD5"},
-  {"lightgoldenrodyellow", "#FAFAD2"},
-  {"lemonchiffon", "#FFFACD"},
-  {"lightyellow", "#FFFFE0"},
-
-  // Shades of brown
-  {"maroon", "#800000"},
-  {"brown", "#A52A2A"},
-  {"saddlebrown", "#8B4513"},
-  {"sienna", "#A0522D"},
-  {"chocolate", "#D2691E"},
-  {"darkgoldenrod", "#B8860B"},
-  {"peru", "#CD853F"},
-  {"rosybrown", "#BC8F8F"},
-  {"goldenrod", "#DAA520"},
-  {"sandybrown", "#F4A460"},
-  {"tan", "#D2B48C"},
-  {"burlywood", "#DEB887"},
-  {"wheat", "#F5DEB3"},
-  {"navajowhite", "#FFDEAD"},
-  {"bisque", "#FFE4C4"},
-  {"blanchedalmond", "#FFEBCD"},
-  {"cornsilk", "#FFF8DC"},
-
-  // Shades of green
-  {"darkgreen", "#006400"},
-  {"green", "#008000"},
-  {"darkolivegreen", "#556B2F"},
-  {"forestgreen", "#228B22"},
-  {"seagreen", "#2E8B57"},
-  {"olive", "#808000"},
-  {"olivedrab", "#6B8E23"},
-  {"mediumseagreen", "#3CB371"},
-  {"limegreen", "#32CD32"},
-  {"lime", "#00FF00"},
-  {"springgreen", "#00FF7F"},
-  {"mediumspringgreen", "#00FA9A"},
-  {"darkseagreen", "#8FBC8F"},
-  {"mediumaquamarine", "#66CDAA"},
-  {"yellowgreen", "#9ACD32"},
-  {"lawngreen", "#7CFC00"},
-  {"chartreuse", "#7FFF00"},
-  {"lightgreen", "#90EE90"},
-  {"greenyellow", "#ADFF2F"},
-  {"palegreen", "#98FB98"},
-
-  // Shades of cyan
-  {"teal", "#008080"},
-  {"darkcyan", "#008B8B"},
-  {"lightseagreen", "#20B2AA"},
-  {"cadetblue", "#5F9EA0"},
-  {"darkturquoise", "#00CED1"},
-  {"mediumturquoise", "#48D1CC"},
-  {"turquoise", "#40E0D0"},
-  {"aqua", "#00FFFF"},
-  {"cyan", "#00FFFF"},
-  {"aquamarine", "#7FFFD4"},
-  {"paleturquoise", "#AFEEEE"},
-  {"lightcyan", "#E0FFFF"},
-
-  // Shades of blue
-  {"navy", "#000080"},
-  {"darkblue", "#00008B"},
-  {"mediumblue", "#0000CD"},
-  {"blue", "#0000FF"},
-  {"midnightblue", "#191970"},
-  {"royalblue", "#4169E1"},
-  {"steelblue", "#4682B4"},
-  {"dodgerblue", "#1E90FF"},
-  {"deepskyblue", "#00BFFF"},
-  {"cornflowerblue", "#6495ED"},
-  {"skyblue", "#87CEEB"},
-  {"lightskyblue", "#87CEFA"},
-  {"lightsteelblue", "#B0C4DE"},
-  {"lightblue", "#ADD8E6"},
-  {"powderblue", "#B0E0E6"},
-
-  // Shades of purple, violet, and magenta
-  {"indigo", "#4B0082"},
-  {"purple", "#800080"},
-  {"darkmagenta", "#8B008B"},
-  {"darkviolet", "#9400D3"},
-  {"darkslateblue", "#483D8B"},
-  {"blueviolet", "#8A2BE2"},
-  {"darkorchid", "#9932CC"},
-  {"fuchsia", "#FF00FF"},
-  {"magenta", "#FF00FF"},
-  {"slateblue", "#6A5ACD"},
-  {"mediumslateblue", "#7B68EE"},
-  {"mediumorchid", "#BA55D3"},
-  {"mediumpurple", "#9370DB"},
-  {"orchid", "#DA70D6"},
-  {"violet", "#EE82EE"},
-  {"plum", "#DDA0DD"},
-  {"thistle", "#D8BFD8"},
-  {"lavender", "#E6E6FA"},
-
-  // Shades of white
-  {"mistyrose", "#FFE4E1"},
-  {"antiquewhite", "#FAEBD7"},
-  {"linen", "#FAF0E6"},
-  {"beige", "#F5F5DC"},
-  {"whitesmoke", "#F5F5F5"},
-  {"lavenderblush", "#FFF0F5"},
-  {"oldlace", "#FDF5E6"},
-  {"aliceblue", "#F0F8FF"},
-  {"seashell", "#FFF5EE"},
-  {"ghostwhite", "#F8F8FF"},
-  {"honeydew", "#F0FFF0"},
-  {"floralwhite", "#FFFAF0"},
-  {"azure", "#F0FFFF"},
-  {"mintcream", "#F5FFFA"},
-  {"snow", "#FFFAFA"},
-  {"ivory", "#FFFFF0"},
-  {"white", "#FFFFFF"},
-
-  // Shades of gray and black
-  {"black", "#000000"},
-  {"darkslategray", "#2F4F4F"},
-  {"dimgray", "#696969"},
-  {"slategray", "#708090"},
-  {"gray", "#808080"},
-  {"lightslategray", "#778899"},
-  {"darkgray", "#A9A9A9"},
-  {"silver", "#C0C0C0"},
-  {"lightgray", "#D3D3D3"},
-  {"gainsboro", "#DCDCDC"}};
-
-=======
-  // red, green, blue values out of 255
-  int r;
-  int g;
-  int b;
-  Color();
-  Color(int, int, int);
-  explicit Color(std::string);
-  [[nodiscard]] std::string eps() const;
-
-  bool operator==(const Color &rhs) const
-  {
-    return (r == rhs.r && g == rhs.g && b == rhs.b);
-  }
-};
-
->>>>>>> 56dfcd7e
 #endif