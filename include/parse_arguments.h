--- conflicted
+++ resolved
@@ -25,13 +25,10 @@
   bool &plot_grid,
   bool &plot_grid_heatmap,
   bool &plot_intersections,
-<<<<<<< HEAD
-  bool &crop);
-=======
+  bool &crop,
   bool &plot_polygons,
   bool &remove_tiny_polygons,
   double &minimum_polygon_area,
   bool &plot_quadtree);
->>>>>>> 56dfcd7e
 
 #endif