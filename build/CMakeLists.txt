--- conflicted
+++ resolved
@@ -58,12 +58,8 @@
           		../cartogram_generator/read_csv.cpp
           		../cartogram_generator/rescale_map.cpp
           		../cartogram_generator/write_eps.cpp
-<<<<<<< HEAD
+              ../cartogram_generator/colors.cpp
               ../cartogram_generator/check_topology.cpp
-=======
-              ../cartogram_generator/colors.cpp
-              # ../cartogram_generator/topological_checks.cpp
->>>>>>> d550f089
               # ../cartogram_generator/helper_functions.cpp
           		../cartogram_generator/read_geojson.cpp
           		../cartogram_generator/fill_with_density.cpp
