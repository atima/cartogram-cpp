--- conflicted
+++ resolved
@@ -52,23 +52,6 @@
 find_package(OpenMP REQUIRED)
 
 # Adding executables needed
-<<<<<<< HEAD
-add_executable(cartogram ../cartogram_generator/main.cpp
-                ../cartogram_generator/geo_div.cpp
-          		../cartogram_generator/map_state.cpp
-          		../cartogram_generator/read_csv.cpp
-          		../cartogram_generator/rescale_map.cpp
-          		../cartogram_generator/write_eps.cpp
-                ../cartogram_generator/colors.cpp
-                ../cartogram_generator/check_topology.cpp
-                # ../cartogram_generator/helper_functions.cpp
-          		../cartogram_generator/read_geojson.cpp
-          		../cartogram_generator/fill_with_density.cpp
-                ../cartogram_generator/blur_density.cpp
-                ../cartogram_generator/flatten_density.cpp
-                ../cartogram_generator/ft_real_2d.cpp
-				../cartogram_generator/write_to_json.cpp)
-=======
 add_executable(
   cartogram
   ../cartogram_generator/main.cpp
@@ -87,8 +70,8 @@
   ../cartogram_generator/ft_real_2d.cpp
   ../cartogram_generator/interpolate_bilinearly.cpp
   ../cartogram_generator/project.cpp
+  ../cartogram_generator/write_to_json.cpp)
 )
->>>>>>> 4ff63154
 
 # Linking appropriate libraries required
 target_link_libraries(
