--- conflicted
+++ resolved
@@ -72,9 +72,8 @@
   set(CMAKE_C_COMPILER "gcc-11")
 endif()
 
-<<<<<<< HEAD
 set(CMAKE_CXX_FLAGS "${CMAKE_CXX_FLAGS} -lcairo")
-=======
+
 # Linking appropriate libraries to cartogram target.
 target_link_libraries(
   cartogram
@@ -84,7 +83,6 @@
   PkgConfig::FFTW
   OpenMP::OpenMP_CXX
 )
->>>>>>> e2d9e05c
 
 # Providing make with install target.
 install(TARGETS cartogram DESTINATION bin)
