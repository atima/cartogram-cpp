#include "map_state.h"
#include "geo_div.h"
#include <boost/multi_array.hpp>
#include <iostream>
#include <algorithm>
#include <vector>

#define PI 3.14159265358979323846264338327950288419716939937510
#define INC_AFTER_ACC 1.1
#define DEC_AFTER_NOT_ACC 0.75
#define ABS_TOL (std::min(lx, ly) * 1e-6)

<<<<<<< HEAD
void ffb_calcv (double t,
                double delta_t,
                FTReal2d grid_fluxx_init,
                FTReal2d grid_fluxy_init,
                FTReal2d rho_ft,
                FTReal2d rho_init,
                boost::multi_array<double, 2> grid_vx,
                boost::multi_array<double, 2> grid_vy,
                const unsigned int lx,
                const unsigned int ly)
{
#pragma omp parallel for
  for (unsigned int i = 0; i < lx; ++i) {
    for (unsigned int j = 0; j < ly; ++j) {
      double rho = rho_ft(0, 0) + (1.0 - (t + 0.5 * delta_t)) * rho_init(i, j) - rho_ft(0,0);
      grid_vx[i][j] = -grid_fluxx_init(i, j) / rho;
      grid_vy[i][j] = -grid_fluxy_init(i, j) / rho;
    }
  }

  return;
}
=======
double interpol(double x, double y, const boost::multi_array<double, 2> grid,
                char zero, const int lx, const int ly)
{
  double fx0y0, fx0y1, fx1y0, fx1y1;
>>>>>>> 17d26074

// Function to bilinearly interpolate a numerical array grid[0..lx*ly-1]
// whose entries are numbers for the positions:
// x = (0.5, 1.5, ..., lx-0.5), y = (0.5, 1.5, ..., ly-0.5).
// The final argument "zero" can take two possible values: 'x' or 'y'. If
// zero==x, the interpolated function is forced to return 0 if x=0 or x=lx.
// This option is suitable fo interpolating from gridvx because there can be
// no flow through the boundary. If zero==y, the interpolation returns 0 if
// y=0 or y=ly, suitable for gridvy. The unconstrained boundary will be
// determined by continuing the function value at 0.5 (or lx-0.5 or ly-0.5)
// all the way to the edge (i.e. the slope is 0 consistent with a cosine
// transform).
double interpol(double x,
                double y,
                const boost::multi_array<double, 2> grid,
                char zero,
                const unsigned int lx,
                const unsigned int ly)
{
  if (x < 0 || x > lx || y < 0 || y > ly) {
    std::cout << "ERROR: coordinate outside bounding box in interpol()." << "\n";
    std::cout << "x=" << x << ", y=" << y << "\n";
    exit(1);
  }
  if (zero != 'x' && zero != 'y') {
    std::cout << "ERROR: unknown argument zero in interpol()." << "\n";
    exit(1);
  }

  double x0 = std::max(0.0, floor(x + 0.5) - 0.5);
  double x1 = std::min(double(lx), floor(x + 0.5) + 0.5);
  double y0 = std::max(0.0, floor(y + 0.5) - 0.5);
  double y1 = std::min(double(ly), floor(y + 0.5) + 0.5);
  double delta_x = (x - x0) / (x1 - x0);
  double delta_y = (y - y0) / (y1 / y0);

  double fx0y0, fx0y1, fx1y0, fx1y1;
  if ((x<0.5 && y<0.5) || (x<0.5 && zero == 'x') || (y<0.5 && zero == 'y')) {
    fx0y0 = 0.0;
  } else {
    fx0y0 = grid[int(x0)][int(y0)];
  }

  if ((x<0.5 && y>=ly-0.5) || (x<0.5 && zero == 'x') || (y>=ly-0.5 && zero == 'y')) {
    fx0y1 = 0.0;
  } else if (x>=0.5 && y>=ly-0.5 && zero == 'x') {
    fx0y1 = grid[int(x0)][int(ly - 1)];
  } else {
    fx0y1 = grid[int(x0)][int(y1)];
  }

  if ((x>=lx-0.5 && y<0.5) || (x>=lx-0.5 && zero == 'x') || (y<0.5 && zero == 'y')) {
    fx1y0 = 0.0;
  } else if (x>=lx-0.5 && y>=0.5 && zero == 'y') {
    fx1y0 = grid[lx-1][int(y0)];
  } else {
    fx1y0 = grid[int(x1)][int(y0)];
  }

  if ((x>=lx-0.5 && y>=ly-0.5) || (x>=lx-0.5 && zero == 'x') || (y>=ly-0.5 && zero == 'y')) {
    fx1y1 = 0.0;
  } else if (x>=lx-0.5 && y<ly-0.5 && zero == 'y') {
    fx1y1 = grid[lx-1][int(y1)];
  } else if (x<lx-0.5 && y>=ly-0.5 && zero == 'x') {
    fx1y1 = grid[int(x1)][ly - 1];
  } else {
    fx1y1 = grid[int(x1)][int(y1)];
  }

  return (1-delta_x)*(1-delta_y)*fx0y0 + (1-delta_x)*delta_y*fx0y1
         + delta_x*(1-delta_y)*fx1y0 + delta_x*delta_y*fx1y1;
}

// Function to integrate the equations of motion with the fast flow-based
// method.

void flatten_density(MapState *map_state)
{
  std::cout << "In flatten_density()" << std::endl;
  const unsigned int lx = map_state->lx();
  const unsigned int ly = map_state->ly();
<<<<<<< HEAD

  // Placeholder proj multi array
  boost::multi_array<XYPoint, 2> proj(boost::extents[lx][ly]);
=======
  
  // Define proj and proj2 multi arrays
  boost::multi_array<XYPoint, 2> proj = *map_state->proj();
  boost::multi_array<XYPoint, 2> proj2 = *map_state->proj2();
  
  // Resize multi arrays if running for the first time
  if (map_state->n_finished_integrations() == 0){
    proj.resize(boost::extents[lx][ly]);
    proj2.resize(boost::extents[lx][ly]);
  }
  
  for (unsigned int i = 0; i < lx; i++){
    for (unsigned int j = 0; j < ly; j++) {
      proj[i][j].x = i + 0.5;
      proj[i][j].y = j + 0.5;
    }
  }
>>>>>>> 17d26074

  FTReal2d &rho_ft = *map_state->ref_to_rho_ft();
  FTReal2d &rho_init = *map_state->ref_to_rho_init();

  // Allocate memory for the velocity grid
  boost::multi_array<double, 2> grid_vx(boost::extents[lx][ly]);
  boost::multi_array<double, 2> grid_vy(boost::extents[lx][ly]);

  // Prepare Fourier transforms for the flux
  FTReal2d grid_fluxx_init(lx, ly);
  FTReal2d grid_fluxy_init(lx, ly);
  fftw_plan plan_for_grid_fluxx_init =
    fftw_plan_r2r_2d(lx, ly,
                     grid_fluxx_init.array(), grid_fluxx_init.array(),
                     FFTW_RODFT01, FFTW_REDFT01, FFTW_ESTIMATE);
  fftw_plan plan_for_grid_fluxy_init =
    fftw_plan_r2r_2d(lx, ly,
                     grid_fluxy_init.array(), grid_fluxy_init.array(),
                     FFTW_REDFT01, FFTW_RODFT01, FFTW_ESTIMATE);

  // eul[i][j] will be the new position of proj[i][j] proposed by a simple
  // Euler step: move a full time interval delta_t with the velocity at time t
  // and position (proj[i][j].x, proj[i][j].y)
  boost::multi_array<XYPoint, 2> eul(boost::extents[lx][ly]);

  // mid[i*ly+j] will be the new displacement proposed by the midpoint
  // method (see comment below for the formula).
  boost::multi_array<XYPoint, 2> mid(boost::extents[lx][ly]);

  // (vx_intp, vy_intp) will be the velocity at position (proj.x, proj.y) at
  // time t.
  boost::multi_array<XYPoint, 2> v_intp(boost::extents[lx][ly]);

  // (vx_intp_half, vy_intp_half) will be the velocity at the midpoint
  // (proj.x + 0.5*delta_t*vx_intp, proj.y + 0.5*delta_t*vy_intp) at time
  // t + 0.5*delta_t.
  boost::multi_array<XYPoint, 2> v_intp_half(boost::extents[lx][ly]);

  // init_griv

  double dlx = lx;
  double dly = ly;

  for (unsigned int i = 0; i < lx; i++) {
    for (unsigned int j = 0; j < ly; j++) {
      rho_ft(i, j) /= 4 * lx * ly;
    }
  }

  for (unsigned int i = 0; i < lx-1; i++) {
    double di = i;
    for (unsigned int j = 0; j < ly; j++) {
      grid_fluxx_init(i, j) =
        -rho_ft(i+1, j) / (PI * ((di+1)/dlx + (j/(di+1)) * (j/dly) * (dlx/dly)));
    }
  }
  for (unsigned int j = 0; j < ly; j++) {
    grid_fluxx_init(lx-1, j) = 0.0;
  }
  for (unsigned int i=0; i<lx; i++) {
    double di = i;
    for (unsigned int j = 0; j < ly-1; j++) {
      grid_fluxy_init(i, j) =
        -rho_ft(i, j+1) / (PI * ((di/(j+1)) * (di/dlx) * (dly/dlx) + (j+1)/dly));
    }
  }
  for (unsigned int i=0; i<lx; i++) {
    grid_fluxy_init(i, ly-1) = 0.0;
  }

  fftw_execute(plan_for_grid_fluxx_init);
  fftw_execute(plan_for_grid_fluxy_init);

  double t = 0.0;
  double delta_t = 1e-2;
  int iter = 0;

  // Integrate.

  while (t < 1.0) {

    // ffb_calcv(t);
#pragma omp parallel for
    for (unsigned int i = 0; i < lx; i++) {
      for (unsigned int j = 0; j < ly; j++) {
        double rho = rho_ft(0, 0) + (1.0 - t) * rho_init(i, j) - rho_ft(0,0);
        grid_vx[i][j] = -grid_fluxx_init(i, j) / rho;
        grid_vy[i][j] = -grid_fluxy_init(i, j) / rho;
      }
    }

#pragma omp parallel for
    for (unsigned int i = 0; i < lx; i++) {
      for (unsigned int j = 0; j < ly; j++) {
        v_intp[i][j].x = interpol(proj[i][j].x, proj[i][j].y, grid_vx, 'x', lx, ly);
        v_intp[i][j].y = interpol(proj[i][j].x, proj[i][j].y, grid_vy, 'y', lx, ly);
      }
    }
    bool accept = false;

    while (!accept) {

      // Simple Euler step.

#pragma omp parallel for
      for (unsigned int i = 0; i < lx; i++) {
        for (unsigned int j = 0; j < ly; j++) {
          eul[i][j].x = proj[i][j].x + v_intp[i][j].x * delta_t;
          eul[i][j].y = proj[i][j].y + v_intp[i][j].y * delta_t;
        }
      }

      // Use "explicit midpoint method".
      // x <- x + delta_t * v_x(x + 0.5*delta_t*v_x(x,y,t),
      //                        y + 0.5*delta_t*v_y(x,y,t),
      //                        t + 0.5*delta_t)
      // and similarly for y.

      // ffb_calcv(t + 0.5*delta_t);

      // Make sure we do not pass a point outside [0, lx] x [0, ly] to
      // interpol(). Otherwise decrease the time step below and try again.

      accept = true;
      for (unsigned int i = 0; i < lx; i++) {
        for (unsigned int j = 0; j < ly; j++) {
          if (proj[i][j].x + 0.5*delta_t*v_intp[i][j].x < 0.0 ||
                                                          proj[i][j].x + 0.5*delta_t*v_intp[i][j].x > lx ||
              proj[i][j].y + 0.5*delta_t*v_intp[i][j].y < 0.0 ||
                                                          proj[i][j].y + 0.5*delta_t*v_intp[i][j].y > ly) {
            accept = false;
            delta_t *= DEC_AFTER_NOT_ACC;
            break;
          }
        }
        if (!accept) break;
      }

      if (accept) {

        // OK, we can run interpol().

#pragma omp parallel for
        for (unsigned int i = 0; i < lx; i++) {
          for (unsigned int j = 0; j < ly; j++) {
            v_intp_half[i][j].x = interpol(proj[i][j].x + 0.5*delta_t*v_intp[i][j].x,
                                           proj[i][j].y + 0.5*delta_t*v_intp[i][j].y,
                                           grid_vx, 'x', lx, ly);
            v_intp_half[i][j].y = interpol(proj[i][j].x + 0.5*delta_t*v_intp[i][j].x,
                                           proj[i][j].y + 0.5*delta_t*v_intp[i][j].y,
                                           grid_vy, 'y', lx, ly);
            mid[i][j].x = proj[i][j].x + v_intp_half[i][j].x * delta_t;
            mid[i][j].y = proj[i][j].y + v_intp_half[i][j].y * delta_t;

            // Do not accept the integration step if the maximum squared
            // difference between the Euler and midpoint proposals exceeds
            // ABS_TOL. Neither should we accept the integration step if one
            // of the positions wandered out of the boundaries. If it
            // happened, decrease the time step.
            if ((mid[i][j].x-eul[i][j].x) * (mid[i][j].x-eul[i][j].x) +
                (mid[i][j].y-eul[i][j].y) * (mid[i][j].y-eul[i][j].y) > ABS_TOL ||
                mid[i][j].x < 0.0 || mid[i][j].x > lx ||
                mid[i][j].y < 0.0 || mid[i][j].y > ly) {
              accept = false;
            }
          }
        }
      }
      if (!accept) {
        delta_t *= DEC_AFTER_NOT_ACC;
      }
    }

    // Control ouput.
    if (iter % 10 == 0) {
      std::cout << "iter = " << iter << ", t = " << t << ", delta_t = " << delta_t << "\n";
    }

    // When we get here, the integration step was accepted.
    t += delta_t;
    iter++;
    boost::multi_array<XYPoint, 2> projtemp = proj;
    proj = mid;
    mid = projtemp;

<<<<<<< HEAD
    delta_t *= INC_AFTER_ACC; // trying a larger step next time
  }

  // Free memory.
=======
    delta_t *= INC_AFTER_ACC;

  } while (t < 1.0);
  
  // project() from cartogram.c

  // Calculate displacement vector from proj array
  boost::multi_array<double, 2> xdisp(boost::extents[lx][ly]);
  boost::multi_array<double, 2> ydisp(boost::extents[lx][ly]);
  for (unsigned int i = 0; i < lx; i++){
    for (unsigned int j = 0; j < ly; j++) {
      xdisp[i][j] = proj[i][j].x - i - 0.5;
      ydisp[i][j] = proj[i][j].y - i - 0.5;
    }
  }
  
  // Insert new positions in a new GeoDiv vector
  std::vector<GeoDiv> new_geo_divs;
  for (auto gd : map_state->geo_divs()){
    GeoDiv new_gd(gd.id());
    for (auto pwh : gd.polygons_with_holes()){

      Polygon ext_ring_old = pwh.outer_boundary();
      CGAL::Polygon_2<Epick> ext_ring;

      for (unsigned int i = 0; i < ext_ring_old.size(); i++){
        ext_ring.push_back(Epick::Point_2(
          interpol(ext_ring_old[i][0], ext_ring_old[i][1], xdisp, 'x', lx, ly) + ext_ring_old[i][0],
          interpol(ext_ring_old[i][0], ext_ring_old[i][1], ydisp, 'y', lx, ly) + ext_ring_old[i][1]
        ));
      }

      std::vector<CGAL::Polygon_2<Epick>> int_ring_v;
      for (auto hci = pwh.holes_begin(); hci != pwh.holes_end(); hci++){
        Polygon old_hole = *hci;
        CGAL::Polygon_2<Epick> int_ring;
        for (unsigned int i = 0; i < old_hole.size(); i++){
          int_ring.push_back(Epick::Point_2(
            interpol(old_hole[i][0], old_hole[i][1], xdisp, 'x', lx, ly) + old_hole[i][0],
            interpol(old_hole[i][0], old_hole[i][1], ydisp, 'y', lx, ly) + old_hole[i][1]
          ));
        }
        int_ring_v.push_back(int_ring);
      }
      const Polygon_with_holes new_pwh(ext_ring, int_ring_v.begin(), int_ring_v.end());
      new_gd.push_back(new_pwh);
    }
    new_geo_divs.push_back(new_gd);
  }

  // Replace old GeoDivs with new ones
  std::vector<GeoDiv> &map_state_geo_divs = *map_state->ref_to_geo_divs();
  map_state_geo_divs = new_geo_divs;
  
  
>>>>>>> 17d26074
  fftw_destroy_plan(plan_for_grid_fluxx_init);
  fftw_destroy_plan(plan_for_grid_fluxy_init);


  return;
}<|MERGE_RESOLUTION|>--- conflicted
+++ resolved
@@ -10,7 +10,6 @@
 #define DEC_AFTER_NOT_ACC 0.75
 #define ABS_TOL (std::min(lx, ly) * 1e-6)
 
-<<<<<<< HEAD
 void ffb_calcv (double t,
                 double delta_t,
                 FTReal2d grid_fluxx_init,
@@ -33,12 +32,6 @@
 
   return;
 }
-=======
-double interpol(double x, double y, const boost::multi_array<double, 2> grid,
-                char zero, const int lx, const int ly)
-{
-  double fx0y0, fx0y1, fx1y0, fx1y1;
->>>>>>> 17d26074
 
 // Function to bilinearly interpolate a numerical array grid[0..lx*ly-1]
 // whose entries are numbers for the positions:
@@ -120,29 +113,23 @@
   std::cout << "In flatten_density()" << std::endl;
   const unsigned int lx = map_state->lx();
   const unsigned int ly = map_state->ly();
-<<<<<<< HEAD
-
-  // Placeholder proj multi array
-  boost::multi_array<XYPoint, 2> proj(boost::extents[lx][ly]);
-=======
-  
+
   // Define proj and proj2 multi arrays
   boost::multi_array<XYPoint, 2> proj = *map_state->proj();
   boost::multi_array<XYPoint, 2> proj2 = *map_state->proj2();
-  
+
   // Resize multi arrays if running for the first time
   if (map_state->n_finished_integrations() == 0){
     proj.resize(boost::extents[lx][ly]);
     proj2.resize(boost::extents[lx][ly]);
   }
-  
+
   for (unsigned int i = 0; i < lx; i++){
     for (unsigned int j = 0; j < ly; j++) {
       proj[i][j].x = i + 0.5;
       proj[i][j].y = j + 0.5;
     }
   }
->>>>>>> 17d26074
 
   FTReal2d &rho_ft = *map_state->ref_to_rho_ft();
   FTReal2d &rho_init = *map_state->ref_to_rho_init();
@@ -328,16 +315,10 @@
     proj = mid;
     mid = projtemp;
 
-<<<<<<< HEAD
-    delta_t *= INC_AFTER_ACC; // trying a larger step next time
-  }
-
-  // Free memory.
-=======
-    delta_t *= INC_AFTER_ACC;
-
-  } while (t < 1.0);
-  
+    delta_t *= INC_AFTER_ACC; // Try a larger step next time.
+
+  }
+
   // project() from cartogram.c
 
   // Calculate displacement vector from proj array
@@ -349,7 +330,7 @@
       ydisp[i][j] = proj[i][j].y - i - 0.5;
     }
   }
-  
+
   // Insert new positions in a new GeoDiv vector
   std::vector<GeoDiv> new_geo_divs;
   for (auto gd : map_state->geo_divs()){
@@ -387,9 +368,8 @@
   // Replace old GeoDivs with new ones
   std::vector<GeoDiv> &map_state_geo_divs = *map_state->ref_to_geo_divs();
   map_state_geo_divs = new_geo_divs;
-  
-  
->>>>>>> 17d26074
+
+
   fftw_destroy_plan(plan_for_grid_fluxx_init);
   fftw_destroy_plan(plan_for_grid_fluxy_init);
 
