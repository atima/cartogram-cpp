--- conflicted
+++ resolved
@@ -56,14 +56,8 @@
                            bool colors,
                            InsetState *inset_state)
 {
-<<<<<<< HEAD
-  // eps_file << 0.001 * std::min(map_state->lx(), map_state->ly()) << " slw\n";
-  eps_file << 0.0000000001 << " slw\n";
-  for (auto gd : map_state->geo_divs()) {
-=======
   eps_file << 0.001 * std::min(inset_state->lx(), inset_state->ly()) << " slw\n";
   for (auto gd : inset_state->geo_divs()) {
->>>>>>> 996e558b
     for (auto pwh : gd.polygons_with_holes()) {
       Polygon ext_ring = pwh.outer_boundary();
 
