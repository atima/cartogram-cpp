--- conflicted
+++ resolved
@@ -158,18 +158,8 @@
   // applies to the y-coordinates. This condition is checked in
   // projected_point_on_grid_or_edge().
   XYPoint tv[4];
-<<<<<<< HEAD
-  for (unsigned int i = 0; i < 4; i++) {
-    tv[i].x = (v[i].x != 0 && v[i].x != lx) ?
-              proj[static_cast<int>(v[i].x)][static_cast<int>(v[i].y)].x :
-              v[i].x;
-    tv[i].y = (v[i].y != 0 && v[i].y != ly) ?
-              proj[static_cast<int>(v[i].x)][static_cast<int>(v[i].y)].y :
-              v[i].y;
-=======
   for (unsigned int i = 0; i < 4; ++i) {
     tv[i] = projected_point_on_grid_or_edge(v[i], inset_state);
->>>>>>> 2903eb8c
   }
 
   // Get the two possible midpoints
@@ -188,7 +178,7 @@
 
   // Check if graticule cell is concave
   if (!trans_graticule.is_convex()) {
-    n_concave += 1;
+    ++n_concave;
   }
   if (trans_graticule.bounded_side(Point(midpoint0.x, midpoint0.y)) ==
       CGAL::ON_BOUNDED_SIDE) {
@@ -203,15 +193,11 @@
   std::cerr << "(" << tv[1].x << ", " << tv[1].y << ")\n";
   std::cerr << "(" << tv[2].x << ", " << tv[2].y << ")\n";
   std::cerr << "(" << tv[3].x << ", " << tv[3].y << ")\n";
-<<<<<<< HEAD
   std::cerr << "i: "
             << static_cast<int>(v[0].x)
             << ", j: "
             << static_cast<int>(v[0].y)
             << std::endl;
-=======
-  std::cerr << "i: " << int(v[0].x) << ", j: " << int(v[0].y) << std::endl;
->>>>>>> 2903eb8c
   exit(1);
 }
 
@@ -231,7 +217,6 @@
   for (unsigned int i = 0; i < lx - 1; ++i) {
     for (unsigned int j = 0; j < ly - 1; ++j) {
       XYPoint v[4];
-<<<<<<< HEAD
       v[0].x = i + 0.5;
       v[0].y = j + 0.5;
       v[1].x = i + 1.5;
@@ -240,18 +225,7 @@
       v[2].y = j + 1.5;
       v[3].x = i + 0.5;
       v[3].y = j + 1.5;
-      graticule_diagonals[i][j] = chosen_diag(v, &num_concave, inset_state);
-=======
-      v[0].x = double(i) + 0.5;
-      v[0].y = double(j) + 0.5;
-      v[1].x = double(i) + 1.5;
-      v[1].y = double(j) + 0.5;
-      v[2].x = double(i) + 1.5;
-      v[2].y = double(j) + 1.5;
-      v[3].x = double(i) + 0.5;
-      v[3].y = double(j) + 1.5;
       graticule_diagonals[i][j] = chosen_diag(v, &n_concave, inset_state);
->>>>>>> 2903eb8c
     }
   }
   std::cerr << "Number of concave graticule cells: "
@@ -266,28 +240,11 @@
 std::vector<XYPoint> transformed_triangle(const std::vector<XYPoint> tri,
                                           InsetState *inset_state)
 {
-<<<<<<< HEAD
-  boost::multi_array<XYPoint, 2> &proj = *inset_state->ref_to_proj();
-  std::vector<XYPoint> transformed_triangle;
-  for(XYPoint point : triangle) {
-    exit_if_point_not_on_grid_or_edge(point, inset_state);
-    XYPoint transformed_point;
-    transformed_point.x =
-      (point.x == 0.0 || point.x == inset_state->lx()) ?
-      point.x :
-      proj[static_cast<int>(point.x)][static_cast<int>(point.y)].x;
-    transformed_point.y =
-      (point.y == 0.0 || point.y == inset_state->ly()) ?
-      point.y :
-      proj[static_cast<int>(point.x)][static_cast<int>(point.y)].y;
-    transformed_triangle.push_back(transformed_point);
-=======
   std::vector<XYPoint> transf_tri;
   for(XYPoint pt : tri) {
     exit_if_point_not_on_grid_or_edge(pt, inset_state);
     XYPoint transf_pt = projected_point_on_grid_or_edge(pt, inset_state);
     transf_tri.push_back(transf_pt);
->>>>>>> 2903eb8c
   }
   return transf_tri;
 }
@@ -308,21 +265,12 @@
 
   // Get original graticule coordinates
   XYPoint v[4];
-<<<<<<< HEAD
-  v[0].x = std::max(0.0, floor(x + 0.5) - 0.5);
-  v[0].y = std::max(0.0, floor(y + 0.5) - 0.5);
-  v[1].x = std::min(static_cast<double>(lx), floor(x + 0.5) + 0.5);
+  v[0].x = std::max(0.0, floor(pt.x() + 0.5) - 0.5);
+  v[0].y = std::max(0.0, floor(pt.y() + 0.5) - 0.5);
+  v[1].x = std::min(static_cast<double>(lx), floor(pt.x() + 0.5) + 0.5);
   v[1].y = v[0].y;
   v[2].x = v[1].x;
-  v[2].y = std::min(static_cast<double>(ly), floor(y + 0.5) + 0.5);
-=======
-  v[0].x = std::max(0.0, floor(pt.x() + 0.5) - 0.5);
-  v[0].y = std::max(0.0, floor(pt.y() + 0.5) - 0.5);
-  v[1].x = std::min(double(lx), floor(pt.x() + 0.5) + 0.5);
-  v[1].y = v[0].y;
-  v[2].x = v[1].x;
-  v[2].y = std::min(double(ly), floor(pt.y() + 0.5) + 0.5);
->>>>>>> 2903eb8c
+  v[2].y = std::min(static_cast<double>(ly), floor(pt.y() + 0.5) + 0.5);
   v[3].x = v[0].x;
   v[3].y = v[2].y;
 
@@ -489,19 +437,8 @@
   const unsigned int lx = inset_state->lx();
   const unsigned int ly = inset_state->ly();
   boost::multi_array<XYPoint, 2> &cum_proj = *inset_state->ref_to_cum_proj();
-<<<<<<< HEAD
-
-  // TODO: i = lx-1 OR j = ly-1 CAUSES A SEGMENTATION FAULT. PLEASE CHECK THE
-  // EDGE CASES CAREFULLY.
-
-  //for (unsigned int i = 0; i < lx; ++i) {
-    for (unsigned int i = 0; i < lx - 1; ++i) {
-    //for (unsigned int j = 0; j < ly; ++j) {
-      for (unsigned int j = 0; j < ly - 1; ++j) {
-=======
   for (unsigned int i = 0; i < lx; ++i) {
     for (unsigned int j = 0; j < ly; ++j) {
->>>>>>> 2903eb8c
       const Point old_cum_proj(cum_proj[i][j].x, cum_proj[i][j].y);
       cum_proj[i][j] =
         projected_point_with_triangulation(old_cum_proj, inset_state);
