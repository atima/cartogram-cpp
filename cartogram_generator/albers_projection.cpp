--- conflicted
+++ resolved
@@ -87,15 +87,10 @@
   // Get inset's bbox
   CGAL::Bbox_2 bbox = inset_bbox(inset_state);
   print_bbox(bbox);
-<<<<<<< HEAD
-  // Phil's Edit 2
+
   // Phil's Edit 1
-  // Phil's Edit 3
-=======
-
   // Marc's Edit Again
 
->>>>>>> 0d10f553
   // Iterate through GeoDivs
   for (GeoDiv &gd : *(inset_state->ref_to_geo_divs())) {
     // Iterate through Polygon_with_holes
