#include <fstream>
#include <iostream>
#include <math.h>

#include "cgal_typedef.h"
#include "inset_state.h"

void print_bbox(CGAL::Bbox_2 bbox) {
  std::cout << "Bounding box:" << std::endl;
  std::cout << "lon_min: " << bbox.xmin() << std::endl;
  std::cout << "lat_min: " << bbox.ymin() << std::endl;
  std::cout << "lon_max: " << bbox.xmax() << std::endl;
  std::cout << "lat_max: " << bbox.ymax() << std::endl << std::endl;
}

CGAL::Bbox_2 inset_bbox(InsetState *inset_state) {
  double inset_xmin, inset_ymin, inset_xmax, inset_ymax;

  for (GeoDiv gd : inset_state->geo_divs()) {
    for (Polygon_with_holes pgnwh : gd.polygons_with_holes()) {
      CGAL::Bbox_2 pgnwh_bbox = pgnwh.bbox();
      inset_xmin = !inset_xmin || pgnwh_bbox.xmin() < inset_xmin
                       ? pgnwh_bbox.xmin()
                       : inset_xmin;
      inset_ymin = !inset_ymin || pgnwh_bbox.ymin() < inset_ymin
                       ? pgnwh_bbox.ymin()
                       : inset_ymin;
      inset_xmax = !inset_xmax || pgnwh_bbox.xmax() > inset_xmax
                       ? pgnwh_bbox.xmax()
                       : inset_xmax;
      inset_ymax = !inset_ymax || pgnwh_bbox.ymax() > inset_ymax
                       ? pgnwh_bbox.ymax()
                       : inset_ymax;
    }
  }

  CGAL::Bbox_2 inset_bbox(inset_xmin, inset_ymin, inset_xmax, inset_ymax);

  return inset_bbox;
}

// Declare pi globally for use in albers_formula() and albers_projection()
double pi = M_PI;

Point albers_formula(Point coords,
                     double n,
                     double c,
                     double lambda_0,
                     double radius,
                     double rho_0) {

  double lon = (coords.x() * pi) / 180;
  double lat = (coords.y() * pi) / 180;

  double theta = n * (lon - lambda_0);
  double rho = (radius / n) * sqrt(c - (2 * n * sin(lat)));

  double new_lon = rho * sin(theta);
  double new_lat = rho_0 - (rho * cos(theta));

  Point coords_converted(new_lon, new_lat);

  return coords_converted;
}

void albers_projection(InsetState *inset_state) {
  // Get inset's bbox
  CGAL::Bbox_2 bbox = inset_bbox(inset_state);
  print_bbox(bbox);

  double min_lon = (bbox.xmin() * pi) / 180;
  double min_lat = (bbox.ymin() * pi) / 180;
  double max_lon = (bbox.xmax() * pi) / 180;
  double max_lat = (bbox.ymax() * pi) / 180;

  double radius = 1;

  // Reference Longitude and Latitude
  double lambda_0 = (min_lon + max_lon) / 2;
  double phi_0 = (min_lat + max_lat) / 2;

  // Standard Parallels
  double phi_1 = (phi_0 + max_lat) / 2;
  double phi_2 = (phi_0 + min_lat) / 2;

  // sin
  double sin_phi_1 = sin(phi_1);
  double sin_phi_2 = sin(phi_2);

  // cos
  double cos_phi_1 = cos(phi_1);

  double n = ((double)1 / 2) * (sin_phi_1 + sin_phi_2);
  double c = pow(cos_phi_1, 2) + (2 * n * sin(phi_1));
  double rho_0 = (radius / n) * sqrt(c - (2 * n * sin(phi_0)));

<<<<<<< HEAD
=======
  double new_lon = rho * sin(theta);
  double new_lat = rho_0 - (rho * cos(theta));

  Point coords_converted(new_lon, new_lat);

  return coords_converted;
}

void albers_projection(InsetState *inset_state) {
  // Get inset's bbox
  CGAL::Bbox_2 bbox = inset_bbox(inset_state);
  print_bbox(bbox);

  // Phil's Edit 1
  // Marc's Edit Again

>>>>>>> 4967ce5f
  // Iterate through GeoDivs
  for (GeoDiv &gd : *(inset_state->ref_to_geo_divs())) {
    // Iterate through Polygon_with_holes
    for (Polygon_with_holes &pgnwh : *(gd.ref_to_polygons_with_holes())) {
      // Get outer boundary
      Polygon &outer_boundary = *(&pgnwh.outer_boundary());

      // Iterate through outer boundary's coordinates
      for (Point &coords_outer : outer_boundary) {
        // Assign outer boundary's coordinates to transformed coordinates
        coords_outer = albers_formula(coords_outer,
                                      n,
                                      c,
                                      lambda_0,
                                      radius,
                                      rho_0);
      }

      // Iterate through holes
      for (auto hole_it = pgnwh.holes_begin(); hole_it != pgnwh.holes_end();
           hole_it++) {
        Polygon &hole = *hole_it;

        // Iterate through hole's coordinates
        for (Point &coords_hole : hole) {
          // Assign hole's coordinates to transformed coordinates
          coords_hole = albers_formula(coords_hole,
                                       n,
                                       c,
                                       lambda_0,
                                       radius,
                                       rho_0);
        }
      }
    }
  }
}<|MERGE_RESOLUTION|>--- conflicted
+++ resolved
@@ -68,51 +68,6 @@
   CGAL::Bbox_2 bbox = inset_bbox(inset_state);
   print_bbox(bbox);
 
-  double min_lon = (bbox.xmin() * pi) / 180;
-  double min_lat = (bbox.ymin() * pi) / 180;
-  double max_lon = (bbox.xmax() * pi) / 180;
-  double max_lat = (bbox.ymax() * pi) / 180;
-
-  double radius = 1;
-
-  // Reference Longitude and Latitude
-  double lambda_0 = (min_lon + max_lon) / 2;
-  double phi_0 = (min_lat + max_lat) / 2;
-
-  // Standard Parallels
-  double phi_1 = (phi_0 + max_lat) / 2;
-  double phi_2 = (phi_0 + min_lat) / 2;
-
-  // sin
-  double sin_phi_1 = sin(phi_1);
-  double sin_phi_2 = sin(phi_2);
-
-  // cos
-  double cos_phi_1 = cos(phi_1);
-
-  double n = ((double)1 / 2) * (sin_phi_1 + sin_phi_2);
-  double c = pow(cos_phi_1, 2) + (2 * n * sin(phi_1));
-  double rho_0 = (radius / n) * sqrt(c - (2 * n * sin(phi_0)));
-
-<<<<<<< HEAD
-=======
-  double new_lon = rho * sin(theta);
-  double new_lat = rho_0 - (rho * cos(theta));
-
-  Point coords_converted(new_lon, new_lat);
-
-  return coords_converted;
-}
-
-void albers_projection(InsetState *inset_state) {
-  // Get inset's bbox
-  CGAL::Bbox_2 bbox = inset_bbox(inset_state);
-  print_bbox(bbox);
-
-  // Phil's Edit 1
-  // Marc's Edit Again
-
->>>>>>> 4967ce5f
   // Iterate through GeoDivs
   for (GeoDiv &gd : *(inset_state->ref_to_geo_divs())) {
     // Iterate through Polygon_with_holes
