--- conflicted
+++ resolved
@@ -76,11 +76,8 @@
 
   // Iterate through GeoDivs in inset_state
   for (auto gd : inset_state->geo_divs()) {
-<<<<<<< HEAD
-=======
 
     // Find target density
->>>>>>> 0e83fc6b
     double target_density;
     target_density = inset_state->target_areas_at(gd.id()) / gd.area();
 
@@ -188,11 +185,7 @@
     }
   }
 
-<<<<<<< HEAD
   // Horizontal adjacency graph for automatic coloring
-=======
-  // Set horizontal adjacency graph for automatic coloring
->>>>>>> 0e83fc6b
   inset_state->set_horizontal_adj(map_intersections);
 
   // Determine rho's numerator and denominator:
@@ -290,11 +283,7 @@
     }
   }
 
-<<<<<<< HEAD
   // Fill rho_init with the ratio of rho_num to rho_den
-=======
-  // Fill rho_init by dividing rho_num with rho_den
->>>>>>> 0e83fc6b
   for (unsigned int i = 0; i < inset_state->lx(); ++i) {
     for (unsigned int j = 0; j < inset_state->ly(); ++j) {
       if (rho_den[i][j] == 0) {
