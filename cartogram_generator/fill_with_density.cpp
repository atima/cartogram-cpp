#include "cartogram_info.h"
#include "inset_state.h"
#include "write_eps.h"
#include "fill_with_density.h"

bool ray_y_intersects(XYPoint a,
                       XYPoint b,
                       double ray_y,
                       intersection *temp,
                       double target_density,
                       double epsilon)
{
  // Check if intersection is present
  if (((a.y <= ray_y && b.y >= ray_y) ||
       (a.y >= ray_y && b.y <= ray_y)) &&

      // Pre-condition to ignore grazing incidence (i.e. a line segment along
      // the polygon is exactly on the test ray)
      (a.y != b.y)) {
    if (a.y == ray_y) {
      a.y += epsilon;
    } else if (b.y == ray_y) {
      b.y += epsilon;
    }

    // Edit intersection passed by reference
    temp->x = (a.x * (b.y - ray_y) + b.x * (ray_y - a.y)) / (b.y - a.y);
    temp->target_density = target_density;
    temp->direction = false;  // Temporary value
    return true;
  }
  return false;
}

<<<<<<< HEAD

void fill_with_density(MapState* map_state, std::string map_name)
=======
void fill_with_density(InsetState* inset_state,
                       bool trigger_write_density_to_eps)
>>>>>>> 996e558b
{

  // Calculate the total current area and total target area, excluding any
  // missing values
  double total_current_area = 0.0;
  for (auto gd : inset_state->geo_divs()) {
    if (!inset_state->target_area_is_missing(gd.id())) {
      total_current_area += gd.area();
    }
  }
  double total_target_area = 0.0;
  for (auto gd : inset_state->geo_divs()) {
    if (!inset_state->target_area_is_missing(gd.id())) {
      total_target_area += inset_state->target_areas_at(gd.id());
    }
  }
  double mean_density = total_target_area / total_current_area;
  FTReal2d &rho_init = *inset_state->ref_to_rho_init();

  // Initially assign 0 to all densities
  for (unsigned int i = 0; i < inset_state->lx(); ++i) {
    for (unsigned int j = 0; j < inset_state->ly(); ++j) {
      rho_init(i, j) = 0;
    }
  }

  // Resolution with which we sample polygons. "res" is the number of
  // horizontal "test rays" between each of the ly consecutive horizontal
  // graticule lines.
  unsigned int res = 16;

  // A vector (map_intersections) to store vectors of intersections
  int n_rays = (int) (inset_state->ly() * res);
  std::vector<std::vector<intersection> > map_intersections(n_rays);

  // Density numerator and denominator for each graticule cell
  // A density of a graticule cell can be calculated with (rho_num / rho_den)
  // Initialising all elements to 0 because we initially assume all graticule
  // cells to not be inside any GeoDiv. Any graticule cell where rho_den is 0
  // will get the mean_density
  std::vector<std::vector<double> >
    rho_num(inset_state->lx(), std::vector<double> (inset_state->ly(), 0));
  std::vector<std::vector<double> >
    rho_den(inset_state->lx(), std::vector<double> (inset_state->ly(), 0));

  // Iterate through GeoDivs in inset_state
  for (auto gd : inset_state->geo_divs()) {

    // Associative area. It is only called once to find out the target
    // density.
    double target_density;
    if (!inset_state->target_area_is_missing(gd.id())) {
      target_density = inset_state->target_areas_at(gd.id()) / gd.area();
    } else {
      target_density = mean_density;
    }

    // Iterate through "polygons with holes" in inset_state
    for (int j = 0; j < gd.n_polygons_with_holes(); ++j) {
      Polygon_with_holes pwh = gd.polygons_with_holes()[j];
      CGAL::Bbox_2 bb = pwh.bbox();

      // Cycle through y-coordinates in bounding box of pwh
      for (unsigned int k = floor(bb.ymin()) - 1;
           k <= ceil(bb.ymax()) + 1;
           ++k) {

        // Cycle through each of the "test rays" between the graticule lines
        // y = k and y = k+1
        for (double ray_y = k + (1.0/res)/2;
             ray_y < k + 1;
             ray_y += (1.0/res)) {
          Polygon ext_ring = pwh.outer_boundary();
          XYPoint prev_point;
          prev_point.x = ext_ring[ext_ring.size()-1][0];
          prev_point.y = ext_ring[ext_ring.size()-1][1];


          // Temporary vector of intersections for this particular ray
          std::vector<intersection> intersections;

          // The following algorithm works by iterating through "res" rays in
          // each cell. For each ray, we iterate through every edge in a
          // polygon and store any intersections. Finally, once all
          // intersections have been stored, we iterate between intersections,
          // and add the appropriate densities.
          // We add a small value "epsilon" in case the ray with equation
          // y = ray_y goes exactly through curr_point. The addition ensures
          // that, if there is any intersection, it is only counted once. It
          // also correctly detects whether the ray crosses through the point
          // without entering or exiting the polygon.
          double epsilon = 1e-6 * (1.0/res);

          // First we run the algorithm on the exterior ring
          for (unsigned int l = 0; l < ext_ring.size(); ++l) {
            XYPoint curr_point;
            curr_point.x = ext_ring[l][0];
            curr_point.y = ext_ring[l][1];
            intersection temp;
            if (ray_y_intersects(curr_point,
                                  prev_point,
                                  ray_y,
                                  &temp,
                                  target_density,
                                  epsilon)) {
              temp.geo_div_id = gd.id();
              intersections.push_back(temp);
            }
            prev_point.x = curr_point.x;
            prev_point.y = curr_point.y;
          }

          // Run algorithm on each hole
          for (auto hci = pwh.holes_begin(); hci != pwh.holes_end(); ++hci) {
            Polygon hole = *hci;
            prev_point.x = hole[hole.size()-1][0];
            prev_point.y = hole[hole.size()-1][1];
            for (unsigned int l = 0; l < hole.size(); ++l) {
              XYPoint curr_point;
              curr_point.x = hole[l][0];
              curr_point.y = hole[l][1];
              intersection temp;
              if (ray_y_intersects(curr_point,
                                    prev_point,
                                    ray_y,
                                    &temp,
                                    target_density,
                                    epsilon)) {

                temp.geo_div_id = gd.id();
                intersections.push_back(temp);
              }
              prev_point.x = curr_point.x;
              prev_point.y = curr_point.y;
            }
          }

          // Check if odd number of intersections
          if (intersections.size() % 2 != 0) {
            std::cerr << "Incorrect Topology" << std::endl;
            std::cerr << "Number of intersections: " << intersections.size();
            std::cerr << std::endl;
            std::cerr << "Y-coordinate: " << ray_y << std::endl;
            std::cerr << "Intersection points: " << std::endl;
            for (unsigned int l = 0; l < intersections.size(); ++l) {
              std::cout << intersections[l].x << std::endl;
            }
            std::cerr << std::endl << std::endl;
            _Exit(932875);
          }
          std::sort(intersections.begin(), intersections.end());

          // Add sorted vector of intersections to vector map_intersections
          for (unsigned int l = 0; l < intersections.size(); ++l) {
            intersections[l].direction = (l%2 == 0);
            int index = round(((ray_y - (1.0/res)/2.0) * res));
            map_intersections[index].push_back(intersections[l]);
          }
        }
      }
    }
  }

  // Filling rho_num and rho_den (rho numerator and denominator)
  // rho_num is the sum of the weight * target_density for each segment of a
  // ray that is inside a GeoDiv
  // rho_den is the sum of the weights of a ray that is inside a GeoDiv
  // The weight of a segment of a ray that is inside a GeoDiv is calculated by
  // (length of the segment inside the geo_div) *
  // (area error of the geodiv)
  // Cycle through y-coordinates in inset_state
  for (unsigned int k = 0; k < inset_state->ly(); ++k) {

    // Cycle through each of the "res" number of rays in one cell
    for (double ray_y = k + (1.0/res)/2;
         ray_y < k + 1;
         ray_y += (1.0/res)) {

      // The intersections for one ray
      std::vector<intersection> intersections =
        map_intersections[(int) round(((ray_y - (1.0/res)/2.0) * res))];

      // Sort vector in ascending order of intersection
      sort(intersections.begin(), intersections.end());

      // Ensuring that the ray actually has intersections
      if (intersections.size() != 0) {

        // Fill any empty spaces between GeoDivs
        // where at least some part of a segment is inside a GeoDiv
        // (when a ray intersects a GeoDiv)
        for (unsigned int l = 1; l < intersections.size() - 1; l += 2) {
          double left_x = intersections[l].x;
          double right_x = intersections[l + 1].x;

          // Pre-condition to ensure different intersecting points
          if (left_x != right_x) {

            // We are intersecting with a GeoDiv. Hence, part of the ray
            // inside the graticule cell is inside the GeoDiv
            if (ceil(left_x) == ceil(right_x)) {
              double weight =
                inset_state->area_errs_at(intersections[l].geo_div_id) *
                                                        (right_x - left_x);
              double target_dens = intersections[l].target_density;
              rho_num[ceil(left_x) - 1][k] += weight * target_dens;
              rho_den[ceil(left_x) - 1][k] += weight;
            }
          }
        }

        // Fill last exiting intersection with GeoDiv where part of ray inside
        // the graticule cell is inside the GeoDiv
        unsigned int last_x = intersections.back().x;
        double last_weight =
          inset_state->area_errs_at(intersections.back().geo_div_id) *
                    (ceil(last_x) - last_x);
        double last_target_density = intersections.back().target_density;
        rho_num[ceil(last_x) - 1][k] += last_weight * last_target_density;
        rho_den[ceil(last_x) - 1][k] += last_weight;
      }

      // Fill GeoDivs by iterating through intersections
      for (unsigned int l = 0; l < intersections.size(); l += 2) {
        double left_x = intersections[l].x;
        double right_x = intersections[l + 1].x;

        // Check for intersection of polygons, holes and GeoDivs
        // TODO: Decide whether to comment out? (probably not)
        if (intersections[l].direction == intersections[l + 1].direction) {

          // Highlight where intersection is present
          std::cerr << std::endl << "Invalid Geometry!" << std::endl;
          std::cerr << "Intersection of Polygons/Holes/Geodivs" << std::endl;
          std::cerr << "Y-coordinate: " << ray_y << std::endl;
          std::cerr << "Left X-coordinate: " << left_x << std::endl;
          std::cerr << "Right X-coordinate: " << right_x << std::endl;
<<<<<<< HEAD
          std::cerr << "Integration number: "
                    << map_state->n_finished_integrations()
                    << std::endl << std::endl;
           _Exit(8026519);

          // Export error data
          std::string err_file_name = map_name + "_intersections.txt";

          FILE *err_file = fopen(err_file_name.c_str(), "a");

          if (err_file == NULL)
          {
            printf("Error opening intersections file!\n");
            exit(1);
          }

          std::string cartogram_file_name =
            map_name +
            "_cartogram_" +
            std::to_string(map_state->n_finished_integrations()) +
            ".geojson";

          fprintf(err_file, "Y-coordinate: %f\n", ray_y);
          fprintf(err_file, "Left X-coordinate: %f\n", left_x);
          fprintf(err_file, "Right X-coordinate: %f\n", right_x);
          fprintf(err_file, "Corresponding file: %s\n\n", cartogram_file_name.c_str());

          fclose(err_file);

=======
          std::cerr << std::endl;
          // _Exit(8026519);
>>>>>>> 996e558b
        }

        // Fill each cell between intersections
        for (unsigned int m = ceil(left_x); m <= ceil(right_x); ++m) {

          double weight =
            inset_state->area_errs_at(intersections.back().geo_div_id);
          double target_dens = intersections[l].target_density;
          if (ceil(left_x) == ceil(right_x)) {
            weight *= (right_x - left_x);
          } else if (m == ceil(left_x)) {
            weight *= (ceil(left_x) - left_x);
          } else if (m == ceil(right_x)) {
            weight *= (right_x - floor(right_x));
          }
          rho_num[m - 1][k] += weight * target_dens;
          rho_den[m - 1][k] += weight;

        }
      }
    }
  }

  std::map<std::string, std::vector<double>> &debug_population =
    *map_state->debug_population();
  // Filling rho_init by dividing rho_num with rho_den
  for (unsigned int i = 0; i < inset_state->lx(); ++i) {
    for (unsigned int j = 0; j < inset_state->ly(); ++j) {
      if (rho_den[i][j] == 0) {
        rho_init(i, j) = mean_density;
      } else {
        rho_init(i, j) = rho_num[i][j] / rho_den[i][j];
      }
    }
  }

<<<<<<< HEAD
  for (GeoDiv gd : map_state->geo_divs()) {
    std::cout << "ID: " << gd.id() << ", ";
    std::cout << "effective target area: "
              << gd_to_number.at(gd.id()) << '\n';
    debug_population[gd.id()].push_back(gd_to_number.at(gd.id()));
  }


  if (map_state->trigger_write_density_to_eps()) {
=======
  if (trigger_write_density_to_eps) {
>>>>>>> 996e558b
    std::string file_name =
      inset_state->inset_name() +
      "_unblurred_density_" +
      std::to_string(inset_state->n_finished_integrations()) +
      ".eps";
    std::cout << "Writing " << file_name << std::endl;
    write_density_to_eps(file_name, rho_init.array(), inset_state);
  }
  inset_state->execute_fwd_plan();
  return;
}<|MERGE_RESOLUTION|>--- conflicted
+++ resolved
@@ -32,13 +32,8 @@
   return false;
 }
 
-<<<<<<< HEAD
-
-void fill_with_density(MapState* map_state, std::string map_name)
-=======
 void fill_with_density(InsetState* inset_state,
                        bool trigger_write_density_to_eps)
->>>>>>> 996e558b
 {
 
   // Calculate the total current area and total target area, excluding any
@@ -276,40 +271,8 @@
           std::cerr << "Y-coordinate: " << ray_y << std::endl;
           std::cerr << "Left X-coordinate: " << left_x << std::endl;
           std::cerr << "Right X-coordinate: " << right_x << std::endl;
-<<<<<<< HEAD
-          std::cerr << "Integration number: "
-                    << map_state->n_finished_integrations()
-                    << std::endl << std::endl;
-           _Exit(8026519);
-
-          // Export error data
-          std::string err_file_name = map_name + "_intersections.txt";
-
-          FILE *err_file = fopen(err_file_name.c_str(), "a");
-
-          if (err_file == NULL)
-          {
-            printf("Error opening intersections file!\n");
-            exit(1);
-          }
-
-          std::string cartogram_file_name =
-            map_name +
-            "_cartogram_" +
-            std::to_string(map_state->n_finished_integrations()) +
-            ".geojson";
-
-          fprintf(err_file, "Y-coordinate: %f\n", ray_y);
-          fprintf(err_file, "Left X-coordinate: %f\n", left_x);
-          fprintf(err_file, "Right X-coordinate: %f\n", right_x);
-          fprintf(err_file, "Corresponding file: %s\n\n", cartogram_file_name.c_str());
-
-          fclose(err_file);
-
-=======
           std::cerr << std::endl;
           // _Exit(8026519);
->>>>>>> 996e558b
         }
 
         // Fill each cell between intersections
@@ -333,8 +296,8 @@
     }
   }
 
-  std::map<std::string, std::vector<double>> &debug_population =
-    *map_state->debug_population();
+  // std::map<std::string, std::vector<double>> &debug_population =
+  //   *map_state->debug_population();
   // Filling rho_init by dividing rho_num with rho_den
   for (unsigned int i = 0; i < inset_state->lx(); ++i) {
     for (unsigned int j = 0; j < inset_state->ly(); ++j) {
@@ -346,19 +309,7 @@
     }
   }
 
-<<<<<<< HEAD
-  for (GeoDiv gd : map_state->geo_divs()) {
-    std::cout << "ID: " << gd.id() << ", ";
-    std::cout << "effective target area: "
-              << gd_to_number.at(gd.id()) << '\n';
-    debug_population[gd.id()].push_back(gd_to_number.at(gd.id()));
-  }
-
-
-  if (map_state->trigger_write_density_to_eps()) {
-=======
   if (trigger_write_density_to_eps) {
->>>>>>> 996e558b
     std::string file_name =
       inset_state->inset_name() +
       "_unblurred_density_" +
