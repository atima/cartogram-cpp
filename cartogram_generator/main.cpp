// TO DO: positional matching of argument flags

#include "constants.h"
#include "cartogram_info.h"
#include "inset_state.h"
#include "blur_density.h"
#include "fill_with_density.h"
#include "flatten_density.h"
#include "project.h"
#include "read_csv.h"
#include "read_geojson.h"
#include "rescale_map.h"
#include "write_eps.h"
#include "check_topology.h"
#include "write_to_json.h"
#include "auto_color.h"
#include <boost/program_options.hpp>
#include <iostream>
<<<<<<< HEAD
#include <map>
=======
#include "albers_projection.h"
>>>>>>> 580f4a56

// Functions that are called if the corresponding command-line options are
// present
void on_geometry(const std::string geometry_file_name)
{
  std::cerr << "Using geometry from file " << geometry_file_name << std::endl;
  return;
}

void on_visual_variable_file(const std::string visual_file_name)
{
  std::cerr << "Using visual variables from file "
            << visual_file_name
            << std::endl;
  return;
}

int main(const int argc, const char *argv[])
{
  using namespace boost::program_options;
  std::string geo_file_name = "", visual_file_name = ""; // Default values

  // Default number of grid cells along longer Cartesian coordinate axis.
  unsigned int long_grid_side_length = default_long_grid_side_length;

  // World maps need special projections. By default, we assume that the
  // input map is not a world map.
  bool world;

  // Other boolean values that are needed to parse the command line arguments
  bool polygons_to_eps, density_to_eps, make_csv;

  // Parse command-line options. See
  // https://theboostcpplibraries.com/boost.program_options
  variables_map vm;
  try {
    options_description desc{"Options"};
    desc.add_options()(
      "help,h", "Help screen"
      )(
      "geometry,g",
      value<std::string>(&geo_file_name)
      ->required()
      ->notifier(on_geometry),
      "GeoJSON file"
      )(
      "visual_variable_file,v",
      value<std::string>(&visual_file_name)
      ->notifier(on_visual_variable_file),
      "CSV file with ID, area, and (optionally) colour"
      )(
      "make_csv,m",
      value<bool>(&make_csv)
      ->default_value(false)
      ->implicit_value(true),
      "Boolean: create a CSV file from the GeoJSON file passed to the -g flag?"
      )(
      "id,i",
      value<std::string>(),
      "Column name for IDs of geographic divisions (default: 1st CSV column)"
      )(
      "area,a",
      value<std::string>(),
      "Column name for target areas (default: 2nd CSV column)"
      )(
      "color,c",
      value<std::string>(),
      "Column name for colors (assumed column name: \"Color\" or \"Colour\")"
      )(
      "inset,i",
      value<std::string>(),
      "Column name for insets (assumed column name: \"Inset\")"
      )(
      "long_grid_side_length,l",
      value<unsigned int>(&long_grid_side_length),
      "Number of grid cells along longer Cartesian coordinate axis"
      )(
      "world,w",
      value<bool>(&world)
      ->default_value(false)
      ->implicit_value(true),
      "Boolean: is input a world map in longitude-latitude format?"
      )(
      "polygons_to_eps,e",
      value<bool>(&polygons_to_eps)
      ->default_value(false)
      ->implicit_value(true),
      "Boolean: make EPS image of input and output?"
      )(
      "density_to_eps,d",
      value<bool>(&density_to_eps)
      ->default_value(false)
      ->implicit_value(true),
      "Boolean: make EPS images *_density_*.eps?"
      );
    store(parse_command_line(argc, argv, desc), vm);
    if (vm.count("help") || argc == 1) {
      std::cerr << desc << '\n';
      return EXIT_SUCCESS;
    } else {
      notify(vm);  // Triggers notifier functions such as on_geometry()
    }
  } catch (const error &ex) {
    std::cerr << "ERROR: " << ex.what() << std::endl;
    return EXIT_FAILURE;
  }

  CartogramInfo cart_info(visual_file_name,
                          world,
                          density_to_eps);

  if (!make_csv) {

    // Read visual variables (e.g. area, color) from CSV
    try {
      read_csv(vm, &cart_info);
    } catch (const std::system_error& e) {
      std::cerr << "ERROR: "
                << e.what()
                << " ("
                << e.code()
                << ")"
                << std::endl;
      return EXIT_FAILURE;
    } catch (const std::runtime_error& e) {

      // Likely due to invalid CSV file
      std::cerr << "ERROR: "
                << e.what()
                << std::endl;
      return EXIT_FAILURE;
    }
  }

  // Read geometry
  try {
    read_geojson(geo_file_name, &cart_info, make_csv);
  } catch (const std::system_error& e) {
    std::cerr << "ERROR: "
              << e.what()
              << " ("
              << e.code()
              << ")"
              << std::endl;
    return EXIT_FAILURE;
  }

  // Determining name of input map
  std::string map_name = geo_file_name;
  if (map_name.find_last_of("/\\") != std::string::npos) {
    map_name = map_name.substr(map_name.find_last_of("/\\") + 1);
  }
  if (map_name.find('.') != std::string::npos) {
    map_name = map_name.substr(0, map_name.find('.'));
  }


  // Initializing cart_info.all_bbox_with_pos to 0 values to facilitate 
  // inset repositioning in rescale_map.cpp
  cart_info.set_bbox_at_pos ("C", {0,0,0,0});
  cart_info.set_bbox_at_pos ("L", {0,0,0,0});
  cart_info.set_bbox_at_pos ("R", {0,0,0,0});
  cart_info.set_bbox_at_pos ("T", {0,0,0,0});
  cart_info.set_bbox_at_pos ("B", {0,0,0,0});


  for (auto &inset_state : *cart_info.ref_to_inset_states()) {

    // Check for errors in the input topology
    try {
      holes_inside_polygons(&inset_state);
    } catch (const std::system_error& e) {
      std::cerr << "ERROR: "
                << e.what()
                << " ("
                << e.code()
                << ")"
                << std::endl;
      return EXIT_FAILURE;
    }

    // Can the coordinates be interpreted as longitude and latitude?
    CGAL::Bbox_2 bb = inset_state.bbox();
    if (bb.xmin() >= -180.0 && bb.xmax() <= 180.0 &&
        bb.ymin() >= -90.0 && bb.ymax() <= 90.0) {

      // If yes, transform the coordinates with the Albers projection
      try {
        transform_to_albers_projection(&inset_state);
      } catch (const std::system_error& e) {
        std::cerr << "ERROR: "
                  << e.what()
                  << " ("
                  << e.code()
                  << ")"
                  << std::endl;
        return EXIT_FAILURE;
      }
    }

    // Determining the name of the inset
    std::string inset_name = map_name;

    // Printing Inset Position if multiple insets present
    if (cart_info.n_insets() > 1) {
      inset_name = inset_name + "_" + inset_state.pos();
      std::cout << std::endl << std::endl
                << "Working on Inset with position: "
                << inset_state.pos()
                << std::endl;
    }
    inset_state.set_inset_name(inset_name);

    // Rescale map to fit into a rectangular box [0, lx] * [0, ly].
    rescale_map(long_grid_side_length,
                &inset_state,
                cart_info.is_world_map());

    // Setting initial area errors
    inset_state.set_area_errors();

    // Filling density to fill horizontal adjacency map
    fill_with_density(&inset_state,
                      cart_info.trigger_write_density_to_eps());

    // Automatically coloring if no colors provided
    if (inset_state.colors_empty()) {
      auto_color(&inset_state);
    }

    // Writing EPS, if requested by command line option
    if (polygons_to_eps) {
      std::cout << "Writing " << inset_name << "_input.eps" << std::endl;
      write_map_to_eps((inset_name + "_input.eps"), &inset_state);
    }

    // Start map integration
    while (inset_state.n_finished_integrations() < max_integrations &&
           inset_state.max_area_error() > max_permitted_area_error) {

      std::cout << "Integration number "
                << inset_state.n_finished_integrations()
                << std::endl;


      if (inset_state.n_finished_integrations()  >  1) {
        fill_with_density(&inset_state,
                          cart_info.trigger_write_density_to_eps());
      }
      if (inset_state.n_finished_integrations() == 0) {
        blur_density(5.0,
                     &inset_state,
                     cart_info.trigger_write_density_to_eps());
      } else {
        blur_density(0.0,
                     &inset_state,
                     cart_info.trigger_write_density_to_eps());
      }
      flatten_density(&inset_state);
      project(&inset_state);
      inset_state.increment_integration();

      // Updating area errors
      inset_state.set_area_errors();
    }

    // Rescale output geojson to make insets proportionate to each other
    normalize_inset_area(&inset_state, 
                         cart_info.total_cart_target_area());

    // Calculate and store each inset's bbox values to reposition 
    // insets in shift_inset_to_target_position()
    inset_state.calculate_bbox();

    // Store bbox values with position inside cart_info
    cart_info.set_bbox_at_pos(inset_state.pos(),inset_state.bbox());
  }

  // Running this for loop again because all bbox values must be known 
  // before the inset repositioning can take place
  for (auto &inset_state : *cart_info.ref_to_inset_states()) {

    // Shifting the insets according to their position
    if (cart_info.n_insets() > 1) {
      shift_inset_to_target_position(&inset_state,
                                     inset_state.pos(),
                                     cart_info.all_bbox_with_pos());

      // Following part is to update the bbox values and 
      // help create rectangle inset frames
      if (inset_state.pos() != "C") {
        inset_state.calculate_bbox();

        // Update the inset bbox values
        cart_info.set_bbox_at_pos(inset_state.pos(),inset_state.bbox());

        // Store frame bbox values
        cart_info.set_frame_bbox_at_pos(inset_state.pos(),
                                        inset_state.bbox());
      }
    }

    // Printing final cartogram
    json cart_json = cgal_to_json(&inset_state);
    write_to_json(cart_json,
                  geo_file_name,
                  (inset_state.inset_name() + "_cartogram_scaled.geojson"),
                  inset_state.bbox());

    // Printing EPS of output cartogram
    if (polygons_to_eps) {
      std::cout << "Writing " 
                << inset_state.inset_name() 
                << "_output.eps" << std::endl;
        
      write_map_to_eps((inset_state.inset_name() + "_output.eps"), 
                        &inset_state);
    }

    // Following is commented out because unscaled_map() is no longer accurate nor maintainable
    // // Removing transformations
    // unscale_map(&inset_state);

    // // Printing unscaled cartogram
    // cart_json = cgal_to_json(&inset_state);
    // write_to_json(cart_json,
    //               geo_file_name,
    //               (inset_state.inset_name() + "_cartogram_unscaled.geojson"));

  }
  
  if (cart_info.n_insets() > 1) {

    // Write all positioned insets into a single geojson
    json cart_json = cgal_to_json_all_insets(&cart_info);
    write_to_json_all_insets(cart_json,
                             geo_file_name,
                             (map_name + "_combined_cartogram.geojson"));

    // Generate same combined cartogram with inset frames
    // Uncomment the following lines to generate geojson with rectangle inset frames
    write_to_json_all_frames(cart_json,
                             geo_file_name,
                             (map_name + "_frame_combined_cartogram.geojson"),
                             cart_info.all_frame_bbox_with_pos());
  }

  return EXIT_SUCCESS;
  
}<|MERGE_RESOLUTION|>--- conflicted
+++ resolved
@@ -16,11 +16,8 @@
 #include "auto_color.h"
 #include <boost/program_options.hpp>
 #include <iostream>
-<<<<<<< HEAD
+#include "albers_projection.h"
 #include <map>
-=======
-#include "albers_projection.h"
->>>>>>> 580f4a56
 
 // Functions that are called if the corresponding command-line options are
 // present
