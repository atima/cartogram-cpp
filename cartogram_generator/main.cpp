// TO DO: positional matching of argument flags

#include "constants.h"
#include "cartogram_info.h"
#include "inset_state.h"
#include "albers_projection.h"
#include "auto_color.h"
#include "blur_density.h"
#include "check_topology.h"
#include "fill_with_density.h"
#include "flatten_density.h"
#include "project.h"
#include "read_csv.h"
#include "read_geojson.h"
#include "rescale_map.h"
#include "write_eps.h"
<<<<<<< HEAD
#include "check_topology.h"
#include "write_to_json.h"
#include "simplify_map.h"
=======
#include "write_geojson.h"
>>>>>>> d5810ad2
#include <boost/program_options.hpp>
#include <iostream>

// Functions that are called if the corresponding command-line options are
// present
void on_geometry(const std::string geometry_file_name)
{
  std::cerr << "Using geometry from file " << geometry_file_name << std::endl;
  return;
}

void on_visual_variable_file(const std::string visual_file_name)
{
  std::cerr << "Using visual variables from file "
            << visual_file_name
            << std::endl;
  return;
}

int main(const int argc, const char *argv[])
{
  using namespace boost::program_options;
  std::string geo_file_name = "", visual_file_name = ""; // Default values

  // Default number of grid cells along longer Cartesian coordinate axis.
  unsigned int long_grid_side_length = default_long_grid_side_length;

  // World maps need special projections. By default, we assume that the
  // input map is not a world map.
  bool world;

  // Other boolean values that are needed to parse the command line arguments
<<<<<<< HEAD
  bool polygons_to_eps, density_to_eps, make_csv, simplify;
=======
  bool make_csv,
       make_polygon_eps,
       output_equal_area,
       output_to_stdout,
       plot_density;
>>>>>>> d5810ad2

  // Parse command-line options. See
  // https://theboostcpplibraries.com/boost.program_options
  variables_map vm;
  try {
    options_description desc{"Options"};
    desc.add_options()(
      "help,h", "Help screen"
      )(
      "geometry,g",
      value<std::string>(&geo_file_name)
      ->required()
      ->notifier(on_geometry),
      "GeoJSON file"
      )(
      "visual_variable_file,v",
      value<std::string>(&visual_file_name)
      ->notifier(on_visual_variable_file),
      "CSV file with ID, area, and (optionally) colour"
      )(
      "output_to_stdout,s",
      value<bool>(&output_to_stdout)
      ->default_value(false)
      ->implicit_value(true),
      "Output GeoJSON to stdout"
      )(
      "output_equal_area,q",
      value<bool>(&output_equal_area)
      ->default_value(false)
      ->implicit_value(true),
      "Output equal area GeoJSON"
      )(
      "make_csv,m",
      value<bool>(&make_csv)
      ->default_value(false)
      ->implicit_value(true),
      "Boolean: create CSV file from the GeoJSON passed to the -g flag?"
      )(
      "simplify,s",
      value<bool>(&simplify)
      ->default_value(false)
      ->implicit_value(true),
      "Boolean: simplify the GeoJSON file passed to the -g flag?"
      )(
      "id,i",
      value<std::string>(),
      "Column name for IDs of geographic divisions (default: 1st CSV column)"
      )(
      "area,a",
      value<std::string>(),
      "Column name for target areas (default: 2nd CSV column)"
      )(
      "color,c",
      value<std::string>(),
      "Column name for colors (default: \"Color\" or \"Colour\")"
      )(
      "inset,n",
      value<std::string>(),
      "Column name for insets (default: \"Inset\")"
      )(
      "long_grid_side_length,l",
      value<unsigned int>(&long_grid_side_length),
      "Number of grid cells along longer Cartesian coordinate axis"
      )(
      "world,w",
      value<bool>(&world)
      ->default_value(false)
      ->implicit_value(true),
      "Boolean: is input a world map in longitude-latitude format?"
      )(
      "polygons_to_eps,e",
      value<bool>(&make_polygon_eps)
      ->default_value(false)
      ->implicit_value(true),
      "Boolean: make EPS image of input and output?"
      )(
      "density_to_eps,d",
      value<bool>(&plot_density)
      ->default_value(false)
      ->implicit_value(true),
      "Boolean: make EPS images *_density_*.eps?"
      );
    store(parse_command_line(argc, argv, desc), vm);
    if (vm.count("help") || argc == 1) {
      std::cerr << desc << '\n';
      return EXIT_SUCCESS;
    } else {
      notify(vm);  // Triggers notifier functions such as on_geometry()
    }
  } catch (const error &ex) {
    std::cerr << "ERROR: " << ex.what() << std::endl;
    return EXIT_FAILURE;
  }

  // Initialize cart_info. It contains all information about the cartogram
  // that needs to be handled by functions called from main().
  CartogramInfo cart_info(world, visual_file_name);
  if (!make_csv) {

    // Read visual variables (e.g. area, color) from CSV
    try {
      read_csv(vm, &cart_info);
    } catch (const std::system_error& e) {
      std::cerr << "ERROR: "
                << e.what()
                << " ("
                << e.code()
                << ")"
                << std::endl;
      return EXIT_FAILURE;
    } catch (const std::runtime_error& e) {

      // Likely due to invalid CSV file
      std::cerr << "ERROR: "
                << e.what()
                << std::endl;
      return EXIT_FAILURE;
    }
  }

  // Read geometry. If the GeoJSON does not explicitly contain a "crs" field,
  // assume that the coordinates are in longitude and latitude.
  std::string crs = "+proj=longlat";
  try {
    read_geojson(geo_file_name, make_csv, &crs, &cart_info);
  } catch (const std::system_error& e) {
    std::cerr << "ERROR: "
              << e.what()
              << " ("
              << e.code()
              << ")"
              << std::endl;
    return EXIT_FAILURE;
  }
  std::cerr << "Coordinate reference system: " << crs << std::endl;

  // Find smallest positive target area
  double min_positive_area = dbl_inf;
  for (auto &inset_state :
       *cart_info.ref_to_inset_states() | std::views::values) {
    for (auto gd : inset_state.geo_divs()) {
      double target_area = inset_state.target_areas_at(gd.id());
      if (target_area > 0.0) {
        min_positive_area = std::min(min_positive_area, target_area);
      }
    }
  }

  // Progress percentage
  double progress = 0.0;

  // Store total number of GeoDivs to monitor progress
  double total_geo_divs = 0;

  // Replace non-positive target areas with a fraction of the smallest
  // positive target area
  double replacement_for_nonpositive_area = 0.1 * min_positive_area;
  std::cerr << "Replacing zero target area with "
            << replacement_for_nonpositive_area
            << " times the minimum non-positive area"
            << std::endl;
  for (auto &inset_state :
       *cart_info.ref_to_inset_states() | std::views::values) {
    total_geo_divs += inset_state.n_geo_divs();
    for (auto gd : inset_state.geo_divs()) {
      double target_area = inset_state.target_areas_at(gd.id());
      if (target_area <= 0.0) {
        inset_state.target_areas_replace(gd.id(),
                                         replacement_for_nonpositive_area);
      }
    }
  }

  // Determine name of input map
  std::string map_name = geo_file_name;
  if (map_name.find_last_of("/\\") != std::string::npos) {
    map_name = map_name.substr(map_name.find_last_of("/\\") + 1);
  }
  if (map_name.find('.') != std::string::npos) {
    map_name = map_name.substr(0, map_name.find('.'));
  }

  // Loop over insets
  for (auto &[inset_pos, inset_state] : *cart_info.ref_to_inset_states()) {

    // Check for errors in the input topology
    try {
      holes_inside_polygons(&inset_state);
    } catch (const std::system_error& e) {
      std::cerr << "ERROR: "
                << e.what()
                << " ("
                << e.code()
                << ")"
                << std::endl;
      return EXIT_FAILURE;
    }

    // Can the coordinates be interpreted as longitude and latitude?
    CGAL::Bbox_2 bb = inset_state.bbox();
    if (bb.xmin() >= -180.0 && bb.xmax() <= 180.0 &&
        bb.ymin() >= -90.0 && bb.ymax() <= 90.0 &&
        crs == "+proj=longlat") {

      // If yes, transform the coordinates with the Albers projection
      transform_to_albers_projection(&inset_state);
    } else if (output_equal_area) {
      std::cerr << "ERROR: Input GeoJSON is not a longitude-latitude map."
                << std::endl;
      return EXIT_FAILURE;
    }

    // Determine the name of the inset
    std::string inset_name = map_name;
    if (cart_info.n_insets() > 1) {
      inset_name = inset_name + "_" + inset_pos;
      std::cerr << "\nWorking on inset at position: "
                << inset_pos
                << std::endl;
    }
    inset_state.set_inset_name(inset_name);
    if (output_equal_area) {
      normalize_inset_area(&inset_state,
                           cart_info.total_cart_target_area(),
                           output_equal_area);
    } else {

      // Rescale map to fit into a rectangular box [0, lx] * [0, ly].
      rescale_map(long_grid_side_length,
                  &inset_state,
                  cart_info.is_world_map());

      // Set up Fourier transforms
      unsigned int lx = inset_state.lx();
      unsigned int ly = inset_state.ly();
      inset_state.ref_to_rho_init()->allocate(lx, ly);
      inset_state.ref_to_rho_ft()->allocate(lx, ly);
      inset_state.make_fftw_plans_for_rho();

<<<<<<< HEAD
      // Simplify inset state if -s flag is passed
      if (simplify) simplify_map(&inset_state);
=======
      // Set initial area errors
      inset_state.set_area_errors();
>>>>>>> d5810ad2

      // Fill density to fill horizontal adjacency map
      fill_with_density(plot_density, &inset_state);

      // Automatically color GeoDivs if no colors are provided
      if (inset_state.colors_empty()) {
        auto_color(&inset_state);
      }

      // Write EPS if requested by command-line option
      if (make_polygon_eps) {
        std::cerr << "Writing " << inset_name << "_input.eps" << std::endl;
        write_map_to_eps((inset_name + "_input.eps"), &inset_state);
      }

<<<<<<< HEAD
    // Simplify inset state if -s flag is passed
    if (simplify) simplify_map(&inset_state);

    // Printing final cartogram
    json cart_json = cgal_to_json(&inset_state);
    write_to_json(cart_json,
                  geo_file_name,
                  (inset_name + "_cartogram_scaled.geojson"));
=======
      // We make the approximation that the progress towards generating the
      // cartogram is proportional to the number of GeoDivs that are in the
      // finished insets
      double inset_max_frac = inset_state.n_geo_divs() / total_geo_divs;
>>>>>>> d5810ad2

      // Start map integration
      while (inset_state.n_finished_integrations() < max_integrations &&
             inset_state.max_area_error().value > max_permitted_area_error) {
        std::cerr << "Integration number "
                  << inset_state.n_finished_integrations()
                  << std::endl;

        // Calculate progress percentage. We assume that the maximum area
        // error is typically reduced to 1/5 of the previous value.
        double ratio_actual_to_permitted_max_area_error =
          inset_state.max_area_error().value / max_permitted_area_error;
        double n_predicted_integrations =
          std::max((log(ratio_actual_to_permitted_max_area_error) / log(5)), 1.0);

        // TODO: THIS IF-CONDITION IS INELEGANT
        if (inset_state.n_finished_integrations()  >  0) {
          fill_with_density(plot_density, &inset_state);
        }
        if (inset_state.n_finished_integrations() == 0) {
          blur_density(5.0, plot_density, &inset_state);
        } else {
          blur_density(0.0, plot_density, &inset_state);
        }
        flatten_density(&inset_state);
        project(&inset_state);
        inset_state.increment_integration();

        // Update area errors
        inset_state.set_area_errors();
        std::cerr << "max. area err: "
                  << inset_state.max_area_error().value
                  << ", GeoDiv: "
                  << inset_state.max_area_error().geo_div
                  << std::endl;
        std::cerr << "Progress: "
                  << progress + (inset_max_frac / n_predicted_integrations)
                  << std::endl
                  << std::endl;
      }
      progress += inset_max_frac;
      std::cerr << "Finished inset "
                << inset_pos
                << "\nProgress: "
                << progress
                << std::endl;

      // Print EPS of cartogram
      if (make_polygon_eps) {
        std::cerr << "Writing "
                  << inset_state.inset_name()
                  << "_output.eps" << std::endl;
        write_map_to_eps((inset_state.inset_name() + "_output.eps"),
                         &inset_state);
      }

      // Rescale insets in correct proportion to each other
      normalize_inset_area(&inset_state,
                           cart_info.total_cart_target_area());

      // Clean up after finishing all Fourier transforms for this inset
      inset_state.destroy_fftw_plans_for_rho();
      inset_state.ref_to_rho_init()->free();
      inset_state.ref_to_rho_ft()->free();
    } // End of loop over insets
  }

  // Shift insets so that they do not overlap
  shift_insets_to_target_position(&cart_info);

  // Output to GeoJSON
  std::string output_file_name;
  if (output_equal_area) {
    output_file_name = map_name + "_equal_area.geojson";
  } else {
    output_file_name = map_name + "_cartogram.geojson";
  }
  nlohmann::json cart_json = cgal_to_json(&cart_info);
  write_geojson(cart_json,
                geo_file_name,
                output_file_name,
                std::cout,
                output_to_stdout,
                &cart_info);
  return EXIT_SUCCESS;
}<|MERGE_RESOLUTION|>--- conflicted
+++ resolved
@@ -13,14 +13,9 @@
 #include "read_csv.h"
 #include "read_geojson.h"
 #include "rescale_map.h"
+#include "simplify_map.h"
 #include "write_eps.h"
-<<<<<<< HEAD
-#include "check_topology.h"
-#include "write_to_json.h"
-#include "simplify_map.h"
-=======
 #include "write_geojson.h"
->>>>>>> d5810ad2
 #include <boost/program_options.hpp>
 #include <iostream>
 
@@ -53,15 +48,12 @@
   bool world;
 
   // Other boolean values that are needed to parse the command line arguments
-<<<<<<< HEAD
-  bool polygons_to_eps, density_to_eps, make_csv, simplify;
-=======
   bool make_csv,
        make_polygon_eps,
        output_equal_area,
        output_to_stdout,
-       plot_density;
->>>>>>> d5810ad2
+       plot_density,
+       simplify;
 
   // Parse command-line options. See
   // https://theboostcpplibraries.com/boost.program_options
@@ -301,13 +293,11 @@
       inset_state.ref_to_rho_ft()->allocate(lx, ly);
       inset_state.make_fftw_plans_for_rho();
 
-<<<<<<< HEAD
       // Simplify inset state if -s flag is passed
       if (simplify) simplify_map(&inset_state);
-=======
+
       // Set initial area errors
       inset_state.set_area_errors();
->>>>>>> d5810ad2
 
       // Fill density to fill horizontal adjacency map
       fill_with_density(plot_density, &inset_state);
@@ -323,21 +313,14 @@
         write_map_to_eps((inset_name + "_input.eps"), &inset_state);
       }
 
-<<<<<<< HEAD
-    // Simplify inset state if -s flag is passed
-    if (simplify) simplify_map(&inset_state);
-
-    // Printing final cartogram
-    json cart_json = cgal_to_json(&inset_state);
-    write_to_json(cart_json,
-                  geo_file_name,
-                  (inset_name + "_cartogram_scaled.geojson"));
-=======
+      // Simplify inset state if -s flag is passed
+      if (simplify) simplify_map(&inset_state);
+
       // We make the approximation that the progress towards generating the
       // cartogram is proportional to the number of GeoDivs that are in the
       // finished insets
       double inset_max_frac = inset_state.n_geo_divs() / total_geo_divs;
->>>>>>> d5810ad2
+
 
       // Start map integration
       while (inset_state.n_finished_integrations() < max_integrations &&
