--- conflicted
+++ resolved
@@ -10,11 +10,7 @@
 #include "rescale_map.h"
 #include "write_eps.h"
 #include "check_topology.h"
-<<<<<<< HEAD
 #include "write_to_json.h"
-=======
-#include "project.h"
->>>>>>> 4ff63154
 #include <boost/program_options.hpp>
 #include <iostream>
 
@@ -153,17 +149,10 @@
       blur_density(0.0, &map_state);
     }
     flatten_density(&map_state);
-<<<<<<< HEAD
-    //integration++;
-  //}
-
-  json cart_json = cgal_to_json(&map_state);
-  write_to_json(cart_json, geo_file_name, "cartogram.geojson");
-
-=======
     project(&map_state);
     map_state.inc_integration();
   }
->>>>>>> 4ff63154
+  json cart_json = cgal_to_json(&map_state);
+  write_to_json(cart_json, geo_file_name, "cartogram.geojson");
   return EXIT_SUCCESS;
 }