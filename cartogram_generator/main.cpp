--- conflicted
+++ resolved
@@ -171,14 +171,6 @@
     map_name = map_name.substr(0, map_name.find('.'));
   }
 
-<<<<<<< HEAD
-  simplify_map(&map_state);
-  
-  /*
-  // Start map integration
-  while (map_state.n_finished_integrations() < max_integrations &&
-         map_state.max_area_err() > max_permitted_area_error) {
-=======
   for (auto &inset_state : *cart_info.ref_to_inset_states()) {
 
     // Determining the name of the inset
@@ -206,7 +198,6 @@
                 << std::endl;
       return EXIT_FAILURE;
     }
->>>>>>> 58e2044f
 
     // Rescale map to fit into a rectangular box [0, lx] * [0, ly].
     rescale_map(long_grid_side_length,
@@ -272,13 +263,6 @@
                   (inset_name + "_cartogram_unscaled.geojson"));
 
   }
-<<<<<<< HEAD
-  */
-
-  json cart_json = cgal_to_json(&map_state);
-  write_to_json(cart_json, geo_file_name, "cartogram.geojson");
-=======
->>>>>>> 58e2044f
 
   return EXIT_SUCCESS;
 }