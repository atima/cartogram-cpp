--- conflicted
+++ resolved
@@ -141,7 +141,6 @@
   // THE CONDITION FOR THE WHILE-LOOP WILL BECOME MORE COMPLEX. LEAVE IT
   // UNTOUCHED FOR THE TIME BEING.
   //while (1 == 0) {
-<<<<<<< HEAD
   
   //if (map_state.n_points() > 100000) {
   simplify_map(&map_state);
@@ -157,12 +156,6 @@
   flatten_density(&map_state);
 
   //integration++;
-=======
-    fill_with_density(&map_state);
-    blur_density(10.0, &map_state);
-    flatten_density(&map_state);
-    //integration++;
->>>>>>> 1503178c
   //}
 
   return EXIT_SUCCESS;
