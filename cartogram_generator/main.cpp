--- conflicted
+++ resolved
@@ -59,13 +59,9 @@
     make_polygon_eps,
     output_equal_area,
     output_to_stdout,
-<<<<<<< HEAD
     plot_density,
-    plot_graticule
-  );
-=======
-    plot_density);
->>>>>>> 23ddf746
+    plot_graticule);
+
 
   // Initialize cart_info. It contains all information about the cartogram
   // that needs to be handled by functions called from main().
