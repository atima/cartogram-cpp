--- conflicted
+++ resolved
@@ -10,19 +10,14 @@
 #include "read_geojson.h"
 #include "rescale_map.h"
 #include "write_eps.h"
-<<<<<<< HEAD
 #include "find_graticule_intersections.h"
-=======
 #include "check_topology.h"
 #include "write_to_json.h"
->>>>>>> d98f87ac
 #include <boost/program_options.hpp>
 #include <iostream>
 #include <fstream>
 
 #include "simplify_map.h"
-#include "cgal_to_json.h"
-#include "write_to_json.h"
 #include "rescale_map_rev.h"
 
 // Functions that are called if the corresponding command-line options are
@@ -150,29 +145,9 @@
     write_map_to_eps("input_polygons.eps", &map_state);
   }
 
-<<<<<<< HEAD
-  // Calculate density-equalizing projection
-  // THE CONDITION FOR THE WHILE-LOOP WILL BECOME MORE COMPLEX. LEAVE IT
-  // UNTOUCHED FOR THE TIME BEING.
-  //while (1 == 0) {
+  simplify_map(&map_state);
   
-  //if (map_state.n_points() > 100000) {
-  simplify_map(&map_state);
-  //}
-  
-  json new_j = cgal_to_json(map_state.geo_divs());
-  write_to_json(new_j, geo_file_name);
-
-  //rescale_map_rev(512, &map_state);
-
-  fill_with_density(&map_state);
-  blur_density(10.0, &map_state);
-  flatten_density(&map_state);
-
-  //integration++;
-  //}
-
-=======
+  /*
   // Start map integration
   while (map_state.n_finished_integrations() < max_integrations &&
          map_state.max_area_err() > max_permitted_area_error) {
@@ -186,8 +161,10 @@
     project(&map_state);
     map_state.inc_integration();
   }
+  */
+
   json cart_json = cgal_to_json(&map_state);
   write_to_json(cart_json, geo_file_name, "cartogram.geojson");
->>>>>>> d98f87ac
+
   return EXIT_SUCCESS;
 }