--- conflicted
+++ resolved
@@ -106,12 +106,7 @@
         int_ring.push_back(Point((double)jphc_int[j][0],
                                  (double)jphc_int[j][1]));
       }
-<<<<<<< HEAD
-      unsigned int last_index = jphc_int.size() - 1;
-=======
-      int_ring_v.push_back(int_ring);
       const unsigned int last_index = jphc_int.size() - 1;
->>>>>>> ff13438e
       if (jphc_int[0][0] != jphc_int[last_index][0] ||
           jphc_int[0][1] != jphc_int[last_index][1]) {
         int_ring.push_back(Point((double)jphc_int[last_index][0],
