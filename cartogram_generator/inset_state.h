--- conflicted
+++ resolved
@@ -89,12 +89,8 @@
   unsigned int new_ymin() const;
   unsigned int n_finished_integrations() const;
   unsigned int n_geo_divs() const;
-<<<<<<< HEAD
-  double non_missing_target_area() const;
   unsigned long n_points() const;
   unsigned int n_rings() const;
-=======
->>>>>>> 56761483
   const std::string pos() const;
   void push_back(const GeoDiv);
   boost::multi_array<XYPoint, 2> *ref_to_cum_proj();
