--- conflicted
+++ resolved
@@ -44,14 +44,11 @@
   double map_scale_; // Double to map scale
   unsigned int new_xmin_, new_ymin_; // To store map translation vector
   unsigned int n_finished_integrations_;
-<<<<<<< HEAD
-  boost::multi_array<XYPoint, 2> proj_;
   boost::multi_array<XYPoint, 2> graticule_points_;
   boost::multi_array<XYPoint, 2> graticule_centroids_;
   boost::multi_array<int, 2> graticule_diagonals_;
   std::map<std::string, std::vector<double>> debug_population_;
   std::map<std::string, std::vector<double>> debug_area_error_;
-=======
   std::string pos_;  // Position of inset ("C", "T" etc.)
   boost::multi_array<XYPoint, 2> proj_;  // Cartogram projection
 
@@ -61,7 +58,6 @@
 
   // Make default contructor private so that only
   // InsetState(const std::string) can be called as constructor
->>>>>>> c907cf78
   InsetState();
 public:
   explicit InsetState(const std::string);  // Constructor
@@ -89,21 +85,12 @@
   unsigned int new_xmin() const;
   unsigned int new_ymin() const;
   unsigned int n_finished_integrations() const;
-<<<<<<< HEAD
-  void inc_integration();
-  boost::multi_array<XYPoint, 2> *proj();
   boost::multi_array<XYPoint, 2> *graticule_points();
   boost::multi_array<XYPoint, 2> *graticule_centroids();
   boost::multi_array<int, 2> *graticule_diagonals();
-  void set_area_errs();
   std::map<std::string, std::vector<double>> *debug_population();
   std::map<std::string, std::vector<double>> *debug_area_error();
-  double area_errs_at(const std::string) const;
-  double max_area_err() const;
-  void set_pos(std::string);
-=======
   unsigned int n_geo_divs() const;
->>>>>>> c907cf78
   const std::string pos() const;
   boost::multi_array<XYPoint, 2> *proj();
   void push_back(const GeoDiv);
