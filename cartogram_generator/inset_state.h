--- conflicted
+++ resolved
@@ -44,17 +44,13 @@
   double map_scale_; // Double to map scale
   unsigned int new_xmin_, new_ymin_; // To store map translation vector
   unsigned int n_finished_integrations_;
-<<<<<<< HEAD
-  boost::multi_array<XYPoint, 2> proj_;
-  CGAL::Bbox_2 bbox_; // Store 4 bbox values
-=======
   std::string pos_;  // Position of inset ("C", "TR" etc.)
   boost::multi_array<XYPoint, 2> proj_;  // Cartogram projection
-
+  CGAL::Bbox_2 bbox_; // Store 4 bbox values
+  
   // Rasterized density and its Fourier transform
   FTReal2d rho_init_, rho_ft_;
   std::unordered_map<std::string, double> target_areas_;
->>>>>>> 580f4a56
 
   // Make default contructor so that only InsetState(const std::string) can be
   // called as constructor
@@ -104,9 +100,7 @@
   double target_areas_at(const std::string);
   void target_areas_insert(std::string, double);
   const std::vector<std::vector<intersection> > vertical_adj() const;
-<<<<<<< HEAD
-  unsigned int colors_size() const;
-
+  
   // Retuns total target area within an inset
   double inset_total_target_area();
 
@@ -114,8 +108,6 @@
   double cart_area();
   void calculate_bbox(); // Store bbox values
   CGAL::Bbox_2 bbox(); // Return bbox values
-=======
->>>>>>> 580f4a56
 };
 
 #endif