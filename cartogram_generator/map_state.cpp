#include "map_state.h"

MapState::MapState(std::string v, const bool w, const bool wd2eps) :
  visual_variable_file_(v),
  is_world_map_(w),
  write_density_to_eps_(wd2eps)
{
  n_finished_integrations_ = 0;
  fwd_plan_for_rho_ = NULL;
  bwd_plan_for_rho_ = NULL;
  return;
}

MapState::~MapState()
{
  if (fwd_plan_for_rho_) {
    fftw_destroy_plan(fwd_plan_for_rho_);
  }
  if (bwd_plan_for_rho_) {
    fftw_destroy_plan(bwd_plan_for_rho_);
  }
  return;
}

unsigned int MapState::n_geo_divs() const
{
  return geo_divs_.size();
}

const std::vector<GeoDiv> MapState::geo_divs() const
{
  return geo_divs_;
}

std::vector<GeoDiv> *MapState::ref_to_geo_divs()
{
  return &geo_divs_;
}

void MapState::set_geo_divs(std::vector<GeoDiv> geo_divs_new)
{
  geo_divs_.clear();
  geo_divs_ = geo_divs_new;
}

void MapState::target_areas_insert(const std::string id, const double area)
{
  target_areas.insert(std::pair<std::string, double>(id, area));
  return;
}

void MapState::colors_insert(const std::string id, std::string color)
{

  // From https://stackoverflow.com/questions/313970/how-to-convert-stdstring-
  // to-lower-case
  std::transform(color.begin(), color.end(), color.begin(), ::tolower);
  Color c(color);
  colors.insert(std::pair<std::string, Color>(id, c));
  return;
}

double MapState::target_areas_at(const std::string id)
{
  return target_areas.at(id);
}

bool MapState::target_area_is_missing(const std::string id) const
{

  // We use negative area as indication that GeoDiv has no target area
  return target_areas.at(id) < 0.0;
}

const Color MapState::colors_at(const std::string id)
{
  return colors.at(id);
}

bool MapState::colors_empty() const
{
  return colors.empty();
}

void MapState::set_id_header(const std::string id)
{
  id_header_ = id;
  return;
}

const std::string MapState::id_header() const
{
  return id_header_;
}

const std::string MapState::visual_variable_file() const
{
  return visual_variable_file_;
}

void MapState::insert_id_in_visual_variables_file(const std::string id)
{
  ids_in_visual_variables_file_.insert(id);
}

const std::set<std::string> MapState::ids_in_visual_variables_file() const
{
  return ids_in_visual_variables_file_;
}

bool MapState::is_world_map() const
{
  return is_world_map_;
}

bool MapState::trigger_write_density_to_eps() const
{
  return write_density_to_eps_;
}

void MapState::make_grid(const unsigned int x, const unsigned int y)
{
  lx_ = x;
  ly_ = y;
  rho_init_.set_array_size(lx_, ly_);
  rho_init_.allocate_ft();
  rho_ft_.set_array_size(lx_, ly_);
  rho_ft_.allocate_ft();
  fwd_plan_for_rho_ =
    fftw_plan_r2r_2d(lx_, ly_,
                     rho_init_.array(), rho_ft_.array(),
                     FFTW_REDFT10, FFTW_REDFT10, FFTW_ESTIMATE);
  bwd_plan_for_rho_ =
    fftw_plan_r2r_2d(lx_, ly_,
                     rho_ft_.array(), rho_init_.array(),
                     FFTW_REDFT01, FFTW_REDFT01, FFTW_ESTIMATE);
  return;
}

unsigned int MapState::lx() const
{
  return lx_;
}

unsigned int MapState::ly() const
{
  return ly_;
}

unsigned int MapState::new_xmin() const
{
  return new_xmin_;
}

unsigned int MapState::new_ymin() const
{
  return new_ymin_;
}

void MapState::set_new_xmin(const unsigned int new_xmin)
{
  new_xmin_ = new_xmin;
}

void MapState::set_new_ymin(const unsigned int new_ymin)
{
  new_ymin_ = new_ymin;
}

double MapState::map_scale() const
{
  return map_scale_;
}

void MapState::set_map_scale(const double map_scale)
{
  map_scale_ = map_scale;
}

FTReal2d *MapState::ref_to_rho_init()
{
  return &rho_init_;
}

FTReal2d *MapState::ref_to_rho_ft()
{
  return &rho_ft_;
}

void MapState::execute_fwd_plan() const
{
  fftw_execute(fwd_plan_for_rho_);
  return;
}

void MapState::execute_bwd_plan() const
{
  fftw_execute(bwd_plan_for_rho_);
  return;
}

void MapState::push_back(const GeoDiv gd)
{
  geo_divs_.push_back(gd);
  return;
}

unsigned int MapState::n_finished_integrations() const
{
  return n_finished_integrations_;
}

void MapState::inc_integration()
{
  n_finished_integrations_ += 1;
}

boost::multi_array<XYPoint, 2> *MapState::proj()
{
  return &proj_;
}

<<<<<<< HEAD
boost::multi_array<XYPoint, 2> *MapState::graticule_points()
=======
void MapState::set_area_errs()
>>>>>>> de65c2ce
{
  return &graticule_points_;
}

boost::multi_array<XYPoint, 2> *MapState::graticule_centroids()
{
  return &graticule_centroids_;
}

boost::multi_array<int, 2> *MapState::graticule_diagonals()
{
  return &graticule_diagonals_;
}

std::map<std::string, double> MapState::area_err()
{
  std::map<std::string, double> relative_area_error_map;

  double sum_target_area = 0.0;
  double sum_cart_area = 0.0;
  for (auto gd : geo_divs_) {
    if (!target_area_is_missing(gd.id())) {
      sum_target_area += target_areas_at(gd.id());
      sum_cart_area += gd.area();
    }
  }

<<<<<<< HEAD
  // Formula for relative area error:
  // area_on_cartogram / target_area - 1

=======
>>>>>>> de65c2ce
  for (auto gd : geo_divs_) {
    if (!target_area_is_missing(gd.id())) {
      double obj_area =
        target_areas_at(gd.id()) * sum_cart_area / sum_target_area;
<<<<<<< HEAD
      double relative_area_error = gd.area() / obj_area - 1;
      if (relative_area_error < 0) {
        relative_area_error_map[gd.id()] = -relative_area_error;
      } else {
        relative_area_error_map[gd.id()] = relative_area_error;
      }
    }
  }

  return relative_area_error_map;
=======
      double relative_area_error = std::abs( (gd.area() / obj_area) - 1);
      area_errs[gd.id()] = relative_area_error;
    }
  }
}

double MapState::area_errs_at(const std::string id)
{
  return area_errs.at(id);
>>>>>>> de65c2ce
}

double MapState::max_area_err()
{
<<<<<<< HEAD

  // Formula for relative area error:
  // area_on_cartogram / target_area - 1

  // double sum_target_area = 0.0;
  // double sum_cart_area = 0.0;
  // for (auto gd : geo_divs_) {
  //   if (!target_area_is_missing(gd.id())) {
  //     sum_target_area += target_areas_at(gd.id());
  //     sum_cart_area += gd.area();
  //   }
  // }
  // double mae = 0.0;
  // for (auto gd : geo_divs_) {
  //   if (!target_area_is_missing(gd.id())) {
  //     double obj_area =
  //       target_areas_at(gd.id()) * sum_cart_area / sum_target_area;
  //     double relative_area_error = gd.area() / obj_area - 1;
  //     if (relative_area_error < 0) {
  //       mae = std::max(mae, -relative_area_error);
  //     } else {
  //       mae = std::max(mae, relative_area_error);
  //     }
  //   }
  // }

  double mae = 0.0;
  std::map<std::string, double> relative_area_error_map = area_err();
  for (auto const& x : relative_area_error_map) {
    mae = std::max(mae, x.second);
=======
  double mae = 0.0;

  for (auto const& [gd_id, area_err] : area_errs) {
    mae = std::max(mae, area_err);
>>>>>>> de65c2ce
  }

  std::cout << "max. area err: " << mae << std::endl;
  return mae;
}

void MapState::set_zero_target_area(){
  double min_area = 1e10;
  for (auto gd : geo_divs_) {
    if (target_areas_at(gd.id()) > 0.0) {
      min_area = std::min(min_area, target_areas_at(gd.id()));
    }
  }
  for (auto gd : geo_divs_) {
    if (target_areas_at(gd.id()) == 0.0) {
      target_areas[gd.id()] = 0.2 * min_area;
    }
  }
}

std::map<std::string, std::vector<double>> *MapState::debug_population(){
  return &debug_population_;
}

std::map<std::string, std::vector<double>> *MapState::debug_area_error(){
  return &debug_area_error_;
}<|MERGE_RESOLUTION|>--- conflicted
+++ resolved
@@ -220,28 +220,26 @@
   return &proj_;
 }
 
-<<<<<<< HEAD
 boost::multi_array<XYPoint, 2> *MapState::graticule_points()
-=======
+{
+  return &graticule_points_;
+}
+
+boost::multi_array<XYPoint, 2> *MapState::graticule_centroids()
+{
+  return &graticule_centroids_;
+}
+
+boost::multi_array<int, 2> *MapState::graticule_diagonals()
+{
+  return &graticule_diagonals_;
+}
+
 void MapState::set_area_errs()
->>>>>>> de65c2ce
-{
-  return &graticule_points_;
-}
-
-boost::multi_array<XYPoint, 2> *MapState::graticule_centroids()
-{
-  return &graticule_centroids_;
-}
-
-boost::multi_array<int, 2> *MapState::graticule_diagonals()
-{
-  return &graticule_diagonals_;
-}
-
-std::map<std::string, double> MapState::area_err()
-{
-  std::map<std::string, double> relative_area_error_map;
+{
+
+  // Formula for relative area error:
+  // area_on_cartogram / target_area - 1
 
   double sum_target_area = 0.0;
   double sum_cart_area = 0.0;
@@ -252,17 +250,36 @@
     }
   }
 
-<<<<<<< HEAD
-  // Formula for relative area error:
-  // area_on_cartogram / target_area - 1
-
-=======
->>>>>>> de65c2ce
   for (auto gd : geo_divs_) {
     if (!target_area_is_missing(gd.id())) {
       double obj_area =
         target_areas_at(gd.id()) * sum_cart_area / sum_target_area;
-<<<<<<< HEAD
+      double relative_area_error = std::abs( (gd.area() / obj_area) - 1);
+      area_errs[gd.id()] = relative_area_error;
+    }
+  }
+}
+
+std::map<std::string, double> MapState::area_err()
+{
+  std::map<std::string, double> relative_area_error_map;
+
+  double sum_target_area = 0.0;
+  double sum_cart_area = 0.0;
+  for (auto gd : geo_divs_) {
+    if (!target_area_is_missing(gd.id())) {
+      sum_target_area += target_areas_at(gd.id());
+      sum_cart_area += gd.area();
+    }
+  }
+
+  // Formula for relative area error:
+  // area_on_cartogram / target_area - 1
+
+  for (auto gd : geo_divs_) {
+    if (!target_area_is_missing(gd.id())) {
+      double obj_area =
+        target_areas_at(gd.id()) * sum_cart_area / sum_target_area;
       double relative_area_error = gd.area() / obj_area - 1;
       if (relative_area_error < 0) {
         relative_area_error_map[gd.id()] = -relative_area_error;
@@ -273,22 +290,15 @@
   }
 
   return relative_area_error_map;
-=======
-      double relative_area_error = std::abs( (gd.area() / obj_area) - 1);
-      area_errs[gd.id()] = relative_area_error;
-    }
-  }
 }
 
 double MapState::area_errs_at(const std::string id)
 {
   return area_errs.at(id);
->>>>>>> de65c2ce
 }
 
 double MapState::max_area_err()
 {
-<<<<<<< HEAD
 
   // Formula for relative area error:
   // area_on_cartogram / target_area - 1
@@ -319,12 +329,6 @@
   std::map<std::string, double> relative_area_error_map = area_err();
   for (auto const& x : relative_area_error_map) {
     mae = std::max(mae, x.second);
-=======
-  double mae = 0.0;
-
-  for (auto const& [gd_id, area_err] : area_errs) {
-    mae = std::max(mae, area_err);
->>>>>>> de65c2ce
   }
 
   std::cout << "max. area err: " << mae << std::endl;
