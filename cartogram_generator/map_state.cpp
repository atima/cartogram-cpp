#include "map_state.h"

MapState::MapState(std::string v, const bool w, const bool wd2eps) :
  visual_variable_file_(v),
  is_world_map_(w),
  write_density_to_eps_(wd2eps)
{
  n_finished_integrations_ = 0;
  return;
}

MapState::~MapState()
{
  fftw_destroy_plan(fwd_plan_for_rho_);
  fftw_destroy_plan(bwd_plan_for_rho_);
  return;
}

unsigned int MapState::n_geo_divs() const
{
  return geo_divs_.size();
}

const std::vector<GeoDiv> MapState::geo_divs() const
{
  return geo_divs_;
}

void MapState::set_geo_divs(std::vector<GeoDiv> geo_divs_new)
{
  geo_divs_.clear();
  geo_divs_ = geo_divs_new;
}

std::vector<GeoDiv> *MapState::ref_to_geo_divs()
{
  return &geo_divs_;
}

<<<<<<< HEAD
int MapState::n_points()
{
  int n_points = 0;
  for (GeoDiv gd : geo_divs_)
    n_points += gd.n_points();
  return n_points;
=======
void MapState::set_geo_divs(std::vector<GeoDiv> geo_divs_new)
{
  geo_divs_.clear();
  geo_divs_ = geo_divs_new;
>>>>>>> d98f87ac
}

void MapState::target_areas_insert(const std::string id, const double area)
{
  target_areas.insert(std::pair<std::string, double>(id, area));
  return;
}

void MapState::colors_insert(const std::string id, std::string color)
{

  // From https://stackoverflow.com/questions/313970/how-to-convert-stdstring-
  // to-lower-case
  std::transform(color.begin(), color.end(), color.begin(), ::tolower);
  Color c(color);
  colors.insert(std::pair<std::string, Color>(id, c));
  return;
}

double MapState::target_areas_at(const std::string id)
{
  return target_areas.at(id);
}

const Color MapState::colors_at(const std::string id)
{
  return colors.at(id);
}

bool MapState::colors_empty() const
{
  return colors.empty();
}

void MapState::set_id_header(const std::string id)
{
  id_header_ = id;
  return;
}

const std::string MapState::id_header() const
{
  return id_header_;
}

const std::string MapState::visual_variable_file() const
{
  return visual_variable_file_;
}

void MapState::insert_id_in_visual_variables_file(const std::string id)
{
  ids_in_visual_variables_file_.insert(id);
}

const std::set<std::string> MapState::ids_in_visual_variables_file() const
{
  return ids_in_visual_variables_file_;
}

bool MapState::is_world_map() const
{
  return is_world_map_;
}

bool MapState::trigger_write_density_to_eps() const
{
  return write_density_to_eps_;
}

void MapState::make_grid(const unsigned int x, const unsigned int y)
{
  lx_ = x;
  ly_ = y;
  rho_init_.set_array_size(lx_, ly_);
  rho_init_.allocate_ft();
  rho_ft_.set_array_size(lx_, ly_);
  rho_ft_.allocate_ft();
  fwd_plan_for_rho_ =
    fftw_plan_r2r_2d(lx_, ly_,
                     rho_init_.array(), rho_ft_.array(),
                     FFTW_REDFT10, FFTW_REDFT10, FFTW_ESTIMATE);
  bwd_plan_for_rho_ =
    fftw_plan_r2r_2d(lx_, ly_,
                     rho_ft_.array(), rho_init_.array(),
                     FFTW_REDFT01, FFTW_REDFT01, FFTW_ESTIMATE);
  return;
}

unsigned int MapState::lx() const
{
  return lx_;
}

unsigned int MapState::ly() const
{
  return ly_;
}

FTReal2d *MapState::ref_to_rho_init()
{
  return &rho_init_;
}

FTReal2d *MapState::ref_to_rho_ft()
{
  return &rho_ft_;
}

void MapState::execute_fwd_plan() const
{
  fftw_execute(fwd_plan_for_rho_);
  return;
}

void MapState::execute_bwd_plan() const
{
  fftw_execute(bwd_plan_for_rho_);
  return;
}

void MapState::push_back(const GeoDiv gd)
{
  geo_divs_.push_back(gd);
  return;
}

unsigned int MapState::n_finished_integrations() const
{
  return n_finished_integrations_;
}

void MapState::inc_integration()
{
  n_finished_integrations_ += 1;
}

boost::multi_array<XYPoint, 2> *MapState::proj()
{
  return &proj_;
}

double MapState::max_area_err()
{

  // Formula for relative area error:
  // area_on_cartogram / target_area - 1

  double sum_target_area = 0.0;
  double sum_cart_area = 0.0;
  for (auto gd : geo_divs_) {
    sum_target_area += target_areas_at(gd.id());
    sum_cart_area += gd.area();
  }
  double mae = 0.0;
  for (auto gd : geo_divs_) {
    double obj_area =
      target_areas_at(gd.id()) * sum_cart_area / sum_target_area;
    double relative_area_error = gd.area() / obj_area - 1;
    if (relative_area_error < 0) {
      mae = std::max(mae, -relative_area_error);
    } else{
      mae = std::max(mae, relative_area_error);
    }
  }
  std::cout << "max. area err: " << mae << std::endl;
  return mae;
}<|MERGE_RESOLUTION|>--- conflicted
+++ resolved
@@ -37,19 +37,18 @@
   return &geo_divs_;
 }
 
-<<<<<<< HEAD
 int MapState::n_points()
 {
   int n_points = 0;
   for (GeoDiv gd : geo_divs_)
     n_points += gd.n_points();
   return n_points;
-=======
+}
+
 void MapState::set_geo_divs(std::vector<GeoDiv> geo_divs_new)
 {
   geo_divs_.clear();
   geo_divs_ = geo_divs_new;
->>>>>>> d98f87ac
 }
 
 void MapState::target_areas_insert(const std::string id, const double area)
