#ifndef MAP_STATE_H_
#define MAP_STATE_H_

#include "ft_real_2d.h"
#include "geo_div.h"
#include "colors.h"
#include <fftw3.h>
#include <vector>
#include <boost/multi_array.hpp>

struct XYPoint{
  double x;
  double y;
};

class MapState {
private:
  std::vector<GeoDiv> geo_divs_;
  std::map<std::string, double> target_areas;
  std::map<std::string, double> area_errs;
  std::map<std::string, Color> colors;
  std::string id_header_;
  std::string visual_variable_file_;
  std::set<std::string> ids_in_visual_variables_file_;
  bool is_world_map_;
  bool write_density_to_eps_;
  unsigned int lx_, ly_;  // Lattice dimensions
  unsigned int new_xmin_, new_ymin_; // To store map translation vector
  double map_scale_; // Double to map scale
  FTReal2d rho_init_;  // Rasterized density
  FTReal2d rho_ft_;  // Fourier transform
  fftw_plan fwd_plan_for_rho_, bwd_plan_for_rho_;
  unsigned int n_finished_integrations_;
  boost::multi_array<XYPoint, 2> proj_;
  boost::multi_array<XYPoint, 2> graticule_points_;
  boost::multi_array<XYPoint, 2> graticule_centroids_;
  boost::multi_array<int, 2> graticule_diagonals_;
  std::map<std::string, std::vector<double>> debug_population_;
  std::map<std::string, std::vector<double>> debug_area_error_;
  MapState();
public:
  explicit MapState(const std::string, const bool, const bool);
  ~MapState();
  unsigned int n_geo_divs() const;
  const std::vector<GeoDiv> geo_divs() const;
  std::vector<GeoDiv> *ref_to_geo_divs();
  void set_geo_divs(std::vector<GeoDiv>);
  void target_areas_insert(std::string, double);
  void colors_insert(std::string, std::string);
  double target_areas_at(const std::string);
  bool target_area_is_missing(const std::string) const;
  const Color colors_at(const std::string);
  bool colors_empty() const;
  void set_id_header(const std::string);
  const std::string id_header() const;
  const std::string visual_variable_file() const;
  void insert_id_in_visual_variables_file(const std::string);
  const std::set<std::string> ids_in_visual_variables_file() const;
  bool is_world_map() const;
  bool trigger_write_density_to_eps() const;
  void make_grid(const unsigned int, const unsigned int);
  unsigned int lx() const;
  unsigned int ly() const;
  unsigned int new_xmin() const;
  unsigned int new_ymin() const;
  void set_new_xmin(const unsigned int);
  void set_new_ymin(const unsigned int);
  double map_scale() const;
  void set_map_scale(const double);
  FTReal2d *ref_to_rho_init();
  FTReal2d *ref_to_rho_ft();
  void execute_fwd_plan() const;
  void execute_bwd_plan() const;
  void push_back(const GeoDiv);
  unsigned int n_finished_integrations() const;
  void inc_integration();
  boost::multi_array<XYPoint, 2> *proj();
<<<<<<< HEAD
  boost::multi_array<XYPoint, 2> *graticule_points();
  boost::multi_array<XYPoint, 2> *graticule_centroids();
  boost::multi_array<int, 2> *graticule_diagonals();
  std::map<std::string, double> area_err();
=======
  void set_area_errs();
  double area_errs_at(const std::string);
>>>>>>> de65c2ce
  double max_area_err();
  void set_zero_target_area();
  std::map<std::string, std::vector<double>> *debug_population();
  std::map<std::string, std::vector<double>> *debug_area_error();
};

#endif<|MERGE_RESOLUTION|>--- conflicted
+++ resolved
@@ -75,15 +75,12 @@
   unsigned int n_finished_integrations() const;
   void inc_integration();
   boost::multi_array<XYPoint, 2> *proj();
-<<<<<<< HEAD
   boost::multi_array<XYPoint, 2> *graticule_points();
   boost::multi_array<XYPoint, 2> *graticule_centroids();
   boost::multi_array<int, 2> *graticule_diagonals();
   std::map<std::string, double> area_err();
-=======
   void set_area_errs();
   double area_errs_at(const std::string);
->>>>>>> de65c2ce
   double max_area_err();
   void set_zero_target_area();
   std::map<std::string, std::vector<double>> *debug_population();
