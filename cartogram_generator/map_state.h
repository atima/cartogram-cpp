--- conflicted
+++ resolved
@@ -32,14 +32,9 @@
   std::vector<GeoDiv> *ref_to_geo_divs();
   void target_areas_insert(std::string, double);
   void colors_insert(std::string, std::string);
-<<<<<<< HEAD
   const double target_areas_at(const std::string);
   const Color colors_at(const std::string);
   const bool colors_empty() const;
-=======
-  double target_areas_at(const std::string);
-  const std::string colors_at(const std::string);
->>>>>>> a506ffb8
   void set_id_header(const std::string);
   const std::string id_header() const;
   const std::string visual_variable_file() const;
