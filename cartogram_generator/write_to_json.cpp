#include "cgal_typedef.h"
#include "constants.h"
#include "write_to_json.h"
#include "cartogram_info.h"
#include "inset_state.h"
#include <iostream>
#include <fstream>

std::vector<double> divider_points(double x1, double y1, double x2, double y2)
{
  double divider_length = 0.8;

  // Ratio between first divider point to (x2, y2) distance and
  // (x1, y1) : (x2, y2) distance
  double ratio = divider_length + (1.0 - divider_length) / 2;

  //Calculate divider points
  double x1D = ratio * x1 + (1.0 - ratio) * x2;
  double x2D = ratio * x2 + (1.0 - ratio) * x1;
  double y1D = ratio * y1 + (1.0 - ratio) * y2;
  double y2D = ratio * y2 + (1.0 - ratio) * y1;

  // Return the two divider points (i.e., four coordinates) as a vector
  std::vector<double> points {x1D, y1D, x2D, y2D};
  return points;
}

nlohmann::json cgal_to_json(CartogramInfo *cart_info)
{
  nlohmann::json container, divider_container;

  // Insert GeoDiv coordinates into the container
  for (auto &[inset_pos, inset_state] : *cart_info->ref_to_inset_states()) {
    for (auto gd : inset_state.geo_divs()) {
      nlohmann::json gd_container;
      for (auto pwh : gd.polygons_with_holes()) {

        // Get exterior ring of Polygon_with_holes
        Polygon ext_ring = pwh.outer_boundary();

        // Set exterior ring to clockwise if it was originally like that
        if (cart_info->original_ext_ring_is_clockwise()) {
          ext_ring.reverse_orientation();
        }

        nlohmann::json polygon_container;
        nlohmann::json er_container;
        for (unsigned int i = 0; i < ext_ring.size(); ++i) {

          // Get exterior ring coordinates
          double arr[2];
          arr[0] = ext_ring[i][0];
          arr[1] = ext_ring[i][1];
          er_container.push_back(arr);
        }

        // Repeat first point as last point as per GeoJSON standards
        er_container.push_back({ext_ring[0][0], ext_ring[0][1]});

        polygon_container.push_back(er_container);

        // Get holes of Polygon_with_holes
        for (auto hci = pwh.holes_begin(); hci != pwh.holes_end(); ++hci) {
          Polygon hole = *hci;

          // Set hole to counter-clockwise if it was originally like that
          if (cart_info->original_ext_ring_is_clockwise()) {
            hole.reverse_orientation();
          }

          nlohmann::json hole_container;
          for (unsigned int i = 0; i < hole.size(); ++i) {

            // Get hole coordinates
            double arr[2];
            arr[0] = hole[i][0];
            arr[1] = hole[i][1];
            hole_container.push_back(arr);
          }
          // Repeat first point as last point as per GeoJSON standards
          hole_container.push_back({hole[0][0], hole[0][1]});
          polygon_container.push_back(hole_container);
        }
        gd_container.push_back(polygon_container);
      }
      nlohmann::json gd_id_and_coords;
      gd_id_and_coords["gd_id"] = gd.id();
      gd_id_and_coords["coordinates"] = gd_container;
      container.push_back(gd_id_and_coords);
    }
  }

  // Get joint bounding box for all insets.
  double bbox_xmin = dbl_inf;
  double bbox_ymin = dbl_inf;
  double bbox_xmax = -dbl_inf;
  double bbox_ymax = -dbl_inf;
  for (auto &[inset_pos, inset_state] : *cart_info->ref_to_inset_states()) {
    CGAL::Bbox_2 inset_bbox = inset_state.bbox();
    bbox_xmin = std::min(bbox_xmin, inset_bbox.xmin());
    bbox_ymin = std::min(bbox_ymin, inset_bbox.ymin());
    bbox_xmax = std::max(bbox_xmax, inset_bbox.xmax());
    bbox_ymax = std::max(bbox_ymax, inset_bbox.ymax());
  }

  // Insert join bounding box into the container
  container.push_back({bbox_xmin, bbox_ymin, bbox_xmax, bbox_ymax});

  // Insert divider lines between all inset
  for (auto &[inset_pos, inset_state] : *cart_info->ref_to_inset_states()) {
    CGAL::Bbox_2 inset_bbox = inset_state.bbox();
    if (inset_pos == "R") {
      divider_container.push_back(divider_points(inset_bbox.xmin(),
                                                 inset_bbox.ymax(),
                                                 inset_bbox.xmin(),
                                                 inset_bbox.ymin()));
    } else if (inset_pos == "L") {
      divider_container.push_back(divider_points(inset_bbox.xmax(),
                                                 inset_bbox.ymax(),
                                                 inset_bbox.xmax(),
                                                 inset_bbox.ymin()));
    } else if (inset_pos == "T") {
      divider_container.push_back(divider_points(inset_bbox.xmin(),
                                                 inset_bbox.ymin(),
                                                 inset_bbox.xmax(),
                                                 inset_bbox.ymin()));
    } else if (inset_pos == "B") {
      divider_container.push_back(divider_points(inset_bbox.xmin(),
                                                 inset_bbox.ymax(),
                                                 inset_bbox.xmax(),
                                                 inset_bbox.ymax()));
    }
  }
  container.push_back(divider_container);
  return container;
}

void write_to_json(nlohmann::json container,
                   std::string old_geo_fn,
                   std::string new_geo_fn,
                   std::ostream &new_geo_stream,
                   bool output_to_stdout,
                   CartogramInfo *cart_info)
{
  std::ifstream i(old_geo_fn);
  nlohmann::json old_j;
  i >> old_j;
  nlohmann::json newJ;

  // Loop over multipolygons in the container
<<<<<<< HEAD
  for (int i = 0; i < (int) container.size(); i++) {
    for (int a = 0; a < (int) old_j["features"].size(); a++) {
      if (container[i]["gd_id"] == old_j["features"][a]["properties"][cart_info->id_header()]) {
        newJ["features"][i]["properties"] = old_j["features"][a]["properties"];
        newJ["features"][i]["id"] = old_j["features"][a]["id"];
        newJ["features"][i]["type"] = "Feature";
        newJ["features"][i]["geometry"]["type"] = "MultiPolygon";

        // loop over Polygon_with_holes in the multipolygon
        for (int j = 0; j < (int) container[i]["coordinates"].size(); j++) {

          // Loop over exterior ring and holes in the Polygon_with_holes
          for (int k = 0; k < (int) container[i]["coordinates"][j].size(); k++) {
            newJ["features"][i]["geometry"]["coordinates"][j][k] =
              container[i]["coordinates"][j][k];
          }
        }
=======
  for (int i = 0; i < (int) container.size() - 2; ++i) {
    newJ["features"][i]["properties"] = old_j["features"][i]["properties"];
    newJ["features"][i]["id"] = old_j["features"][i]["id"];
    newJ["features"][i]["type"] = "Feature";
    newJ["features"][i]["geometry"]["type"] = "MultiPolygon";

    // loop over Polygon_with_holes in the multipolygon
    for (int j = 0; j < (int) container[i].size(); ++j) {

      // Loop over exterior ring and holes in the Polygon_with_holes
      for (int k = 0; k < (int) container[i][j].size(); ++k) {
        newJ["features"][i]["geometry"]["coordinates"][j][k] =
          container[i][j][k];
>>>>>>> 11516fe1
      }
    }
  }
  newJ.push_back({"type", old_j["type"]});
<<<<<<< HEAD

=======
  newJ.push_back({"bbox", container[(container.size() - 2)]});
  newJ.push_back({"divider_points", container[(container.size() - 1)]});
>>>>>>> 11516fe1
  if (output_to_stdout) {
    new_geo_stream << newJ << std::endl;
  } else {
    std::ofstream o(new_geo_fn);
    o << newJ << std::endl;
  }
  return;
}<|MERGE_RESOLUTION|>--- conflicted
+++ resolved
@@ -148,7 +148,6 @@
   nlohmann::json newJ;
 
   // Loop over multipolygons in the container
-<<<<<<< HEAD
   for (int i = 0; i < (int) container.size(); i++) {
     for (int a = 0; a < (int) old_j["features"].size(); a++) {
       if (container[i]["gd_id"] == old_j["features"][a]["properties"][cart_info->id_header()]) {
@@ -166,31 +165,12 @@
               container[i]["coordinates"][j][k];
           }
         }
-=======
-  for (int i = 0; i < (int) container.size() - 2; ++i) {
-    newJ["features"][i]["properties"] = old_j["features"][i]["properties"];
-    newJ["features"][i]["id"] = old_j["features"][i]["id"];
-    newJ["features"][i]["type"] = "Feature";
-    newJ["features"][i]["geometry"]["type"] = "MultiPolygon";
-
-    // loop over Polygon_with_holes in the multipolygon
-    for (int j = 0; j < (int) container[i].size(); ++j) {
-
-      // Loop over exterior ring and holes in the Polygon_with_holes
-      for (int k = 0; k < (int) container[i][j].size(); ++k) {
-        newJ["features"][i]["geometry"]["coordinates"][j][k] =
-          container[i][j][k];
->>>>>>> 11516fe1
       }
     }
   }
   newJ.push_back({"type", old_j["type"]});
-<<<<<<< HEAD
-
-=======
   newJ.push_back({"bbox", container[(container.size() - 2)]});
   newJ.push_back({"divider_points", container[(container.size() - 1)]});
->>>>>>> 11516fe1
   if (output_to_stdout) {
     new_geo_stream << newJ << std::endl;
   } else {
