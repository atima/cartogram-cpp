--- conflicted
+++ resolved
@@ -1,8 +1,3 @@
-<<<<<<< HEAD
-#include <iostream>
-#include <fstream>
-=======
->>>>>>> c907cf78
 #include "cgal_typedef.h"
 #include "write_to_json.h"
 #include "cartogram_info.h"
@@ -10,44 +5,6 @@
 #include <iostream>
 #include <fstream>
 
-<<<<<<< HEAD
-json cgal_to_json(InsetState *inset_state){
-  
-  json container;
-
-  for (auto gd : inset_state->geo_divs()){
-    // For each GeoDiv
-    json gd_container;
-
-    for (auto pwh : gd.polygons_with_holes()){
-      // For each PWH
-
-      // Get PWH exterior ring
-      Polygon ext_ring = pwh.outer_boundary();
-      json polygon_container;
-      json er_container;
-
-      for (unsigned int i = 0; i < ext_ring.size(); i++){
-        // Get exterior ring coordinates
-        double arr[2];
-        arr[0] = ext_ring[i][0];
-        arr[1] = ext_ring[i][1];
-        er_container.push_back(arr);
-      }
-
-      /* Repeat first point as last point as per GeoJSON standards. */
-      er_container.push_back({ext_ring[0][0], ext_ring[0][1]});
-
-      polygon_container.push_back(er_container);
-
-      // Get PWH holes
-      for (auto hci = pwh.holes_begin(); hci != pwh.holes_end(); hci++){
-        Polygon hole = *hci;
-        json hole_container;
-
-        for (unsigned int i = 0; i < hole.size(); i++){
-          // Get hole coordinates
-=======
 nlohmann::json cgal_to_json(CartogramInfo *cart_info)
 {
   nlohmann::json container;
@@ -63,19 +20,11 @@
         for (unsigned int i = 0; i < ext_ring.size(); i++) {
 
           // Get exterior ring coordinates
->>>>>>> c907cf78
           double arr[2];
           arr[0] = ext_ring[i][0];
           arr[1] = ext_ring[i][1];
           er_container.push_back(arr);
         }
-<<<<<<< HEAD
-
-        /* Repeat first point as last point as per GeoJSON standards. */
-        hole_container.push_back({hole[0][0], hole[0][1]});
-
-        polygon_container.push_back(hole_container);
-=======
         polygon_container.push_back(er_container);
 
         // Get holes of Polygon_with_holes
@@ -93,7 +42,6 @@
           polygon_container.push_back(hole_container);
         }
         gd_container.push_back(polygon_container);
->>>>>>> c907cf78
       }
       container.push_back(gd_container);
     }
@@ -103,79 +51,38 @@
 
 void write_to_json(nlohmann::json container,
                    std::string old_geo_fn,
-<<<<<<< HEAD
-                   std::string new_geo_fn) {
-
-  // TODO Add properties back to newJ
-
-=======
                    std::string new_geo_fn,
                    std::ostream &new_geo_stream,
                    bool output_to_stdout)
 {
->>>>>>> c907cf78
   std::ifstream i(old_geo_fn);
   nlohmann::json old_j;
   i >> old_j;
-<<<<<<< HEAD
-  json newJ;
-  // For each multipolygon in the container
-  for (int i = 0; i < (int) container.size(); i++){
-=======
   nlohmann::json newJ;
 
   // Loop over multipolygons in the container
   for (int i = 0; i < (int) container.size(); i++) {
->>>>>>> c907cf78
     newJ["features"][i]["properties"] = old_j["features"][i]["properties"];
     newJ["features"][i]["id"] = old_j["features"][i]["id"];
     newJ["features"][i]["type"] = "Feature";
     newJ["features"][i]["geometry"]["type"] = "MultiPolygon";
-<<<<<<< HEAD
-    // For each pgnWH (container of either polygons or holes) in the multipolygon
-    for (int j = 0; j < (int) container[i].size(); j++) {
-      // For each polygon or hole in the pgnWH
-=======
 
     // loop over Polygon_with_holes in the multipolygon
     for (int j = 0; j < (int) container[i].size(); j++) {
 
       // Loop over exterior ring and holes in the Polygon_with_holes
->>>>>>> c907cf78
       for (int k = 0; k < (int) container[i][j].size(); k++) {
         newJ["features"][i]["geometry"]["coordinates"][j][k] =
           container[i][j][k];
       }
     }
   }
-<<<<<<< HEAD
-  newJ.push_back({"aaatype", old_j["type"]});
-  newJ.push_back({"bbox", old_j["bbox"]});
-
-  std::ofstream o("temporary.json");
-  o << newJ << std::endl;
-
-  // Replaces "aaatype" with "type" so that "type" appears at the top of the GeoJSON file
-  std::ifstream in_new("temporary.json");
-  std::ofstream out_new(new_geo_fn);
-  std::string line;
-  while (std::getline(in_new, line)) {
-    while (true) {
-      size_t pos = line.find("aaatype");
-      if (pos != std::string::npos)
-        line.replace(pos, 7, "type");
-      else
-        break;
-    }
-    out_new << line << std::endl;
-=======
   newJ.push_back({"type", old_j["type"]});
   if (output_to_stdout) {
     new_geo_stream << newJ << std::endl;
   } else {
     std::ofstream o(new_geo_fn);
     o << newJ << std::endl;
->>>>>>> c907cf78
   }
   return;
 }