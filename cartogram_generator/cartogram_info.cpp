--- conflicted
+++ resolved
@@ -127,12 +127,8 @@
     // If all target areas are zero or missing, we assign the minimum GeoDiv
     // area (instead of the minimum target area) to min_positive_area
     if (min_positive_area == dbl_inf) {
-<<<<<<< HEAD
-      for (const auto &inset_state : inset_states_ | std::views::values) {
-=======
       for (const auto &inset_info : inset_states_) {
         auto &inset_state = inset_info.second;
->>>>>>> b33f9302
         for (const auto &gd : inset_state.geo_divs()) {
           min_positive_area = std::min(min_positive_area, gd.area());
         }
