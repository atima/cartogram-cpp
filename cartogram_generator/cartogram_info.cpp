--- conflicted
+++ resolved
@@ -124,13 +124,9 @@
     // If all target areas are zero or missing, we assign the minimum GeoDiv
     // area (instead of the minimum target area) to min_positive_area
     if (min_positive_area == dbl_inf) {
-<<<<<<< HEAD
       for (const auto &[name, inset_state] : inset_states_) {
         for (auto const &gd : inset_state.geo_divs()) {
-=======
-      for (const auto &inset_state : inset_states_ | std::views::values) {
-        for (const auto &gd : inset_state.geo_divs()) {
->>>>>>> f3e66110
+
           min_positive_area = std::min(min_positive_area, gd.area());
         }
       }
